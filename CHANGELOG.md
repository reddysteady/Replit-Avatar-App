--- conflicted
+++ resolved
@@ -50,11 +50,7 @@
 - [Codex][Added] Tools accordion on Messages page now includes refresh and webhook options.
 
 ## 2025-06-10
-### Added
-- [Codex] Added "Generate Reply" button in `ConversationThread` for AI-assisted replies.
-<<<<<<< HEAD
-- [Codex] Settings page now includes a Flex processing toggle and backend honors the field in OpenAI requests.
-=======
-### Changed
-- [Codex] Desktop view now wraps long message text instead of truncating it.
->>>>>>> 7ef3d975
+
+- [Codex] [dded]"Generate Reply" button in `ConversationThread` for AI-assisted replies.
+- [Codex] [Added] Settings page now includes a Flex processing toggle and backend honors the field in OpenAI requests.
+- [Codex] [Changed] Desktop view now wraps long message text instead of truncating it.
