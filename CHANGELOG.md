# Changelog

All notable changes to this project will be documented in this file.

## 2025-06-07
- [Added] Created `CHANGELOG.md` and added contribution instructions to `README.md`.
- [Fixed] Missing `parentMessageId` from in-memory storage caused replies to show as top-level messages.
- [Fixed] Implemented thread support in `MemStorage` so replies nest correctly when using in-memory mode.
- [Fixed] Missing `parentMessageId` from in-memory storage caused replies to show as top-level messages.
- [Added] GitHub Actions workflow running TypeScript and test checks.
- [Changed] Instagram credentials now read from environment variables.
- [Fixed] Implemented thread support in `MemStorage` so replies nest correctly when using in-memory mode.
- [Changed] Reply endpoint switched to `/api/${source}/reply` and payload now includes `messageId`.
- [Fixed] Messages with parentMessageId of 0 are now stored as null; client sends null for new parent messages.
- [Fixed] `ConversationThread` mutation now accepts `parentMessageId: number | null`.

## 2025-06-08
- [Added] `npm test` now runs a pretest script that installs dependencies if `vitest` is missing.
- [Added] README notes that `npm install` must be run so the `vitest` runner is available.
- [Codex][Added] Orange avatar ring for high intent conversations in `ThreadRow` and `ConversationThread`.
- [Codex][Added] Gated client logger and removed legacy ConversationThread files.
- [Codex][Changed] Updated conversation chip styling in `ThreadRow.tsx` to use a grayscale palette.
- [Codex][Fixed] Serialized objects in `ConversationThread.tsx` when logging to avoid TypeScript errors.
- [Codex][Added] Sample conversation data for UI testing with high-intent flag.
- [Codex][Fixed] Converted object logging calls in ConversationThread to strings for TypeScript compatibility.
- [Codex][Fixed] High-intent threads are now flagged correctly.
- [Codex][Fixed] UI now displays sample threads when no data is returned.
- [Codex][Added] Message and thread deletion with WhatsApp-style actions.

## 2025-06-09
- [Codex][Added] Message and thread deletion with WhatsApp-style actions.
- [Codex][Fixed] Deletion actions now immediately update the UI cache.

<<<<<<< HEAD
## 2025-06-12
### Fixed
- [Codex] Stopped auto-selecting the first thread after deletion so the conversation pane clears.

=======


## 2025-06-12
- [Codex][Fixed] Conversation list now shows the latest message with the sender's first name.
>>>>>>> 557ae505
<|MERGE_RESOLUTION|>--- conflicted
+++ resolved
@@ -31,14 +31,11 @@
 - [Codex][Added] Message and thread deletion with WhatsApp-style actions.
 - [Codex][Fixed] Deletion actions now immediately update the UI cache.
 
-<<<<<<< HEAD
 ## 2025-06-12
 ### Fixed
 - [Codex] Stopped auto-selecting the first thread after deletion so the conversation pane clears.
 
-=======
 
 
 ## 2025-06-12
-- [Codex][Fixed] Conversation list now shows the latest message with the sender's first name.
->>>>>>> 557ae505
+- [Codex][Fixed] Conversation list now shows the latest message with the sender's first name.