--- conflicted
+++ resolved
@@ -103,14 +103,5 @@
 - [Codex][Removed] Removed page header so `ChatHeader` sits at top.
 - [Codex][Changed] Burger menu opens as overlay panel with grouped tools.
 - [Codex][Fixed] Restored desktop header with page title, tools, and filter menu.
-
-
-<<<<<<< HEAD
-## 2025-06-13
-
 - [Codex][Added] DEBUG_AI logs around batch message generation for troubleshooting.
-=======
-## 2025-06-14
-
 [Codex][Changed] Header hidden on mobile and Tools menu desktop-only.
->>>>>>> 2c333bd6
