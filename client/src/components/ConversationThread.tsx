// See CHANGELOG.md for 2025-06-11 [Added]
// See CHANGELOG.md for 2025-06-10 [Removed]
// See CHANGELOG.md for 2025-06-10 [Changed-2]
// See CHANGELOG.md for 2025-06-10 [Added]
// See CHANGELOG.md for 2025-06-10 [Fixed - delete animation]
// See CHANGELOG.md for 2025-06-10 [Added-2]
// See CHANGELOG.md for 2025-06-10 [Added-3]
// See CHANGELOG.md for 2025-06-10 [Fixed]
// See CHANGELOG.md for 2025-06-10 [Changed]
// See CHANGELOG.md for 2025-06-09 [Fixed]
// See CHANGELOG.md for 2025-06-09 [Fixed-2]
// ===== client/src/components/ConversationThread.tsx =====
// See CHANGELOG.md for 2025-06-08 [Fixed]
// See CHANGELOG.md for 2025-06-08 [Added]
import React, { useRef, useEffect, useState } from 'react';
import { useQuery, useMutation, useQueryClient } from '@tanstack/react-query';
import { useMessageThreading, ThreadedMessageType } from '@/hooks/useMessageThreading';
import { MessageType, ThreadType } from '@shared/schema';
// See CHANGELOG.md for 2025-06-10 [Changed-4]
import { Loader2, Send, ChevronDown, ThumbsUp } from 'lucide-react';
import { Button } from '@/components/ui/button';
import { Textarea } from '@/components/ui/textarea';
import { useToast } from '@/hooks/use-toast';
import { apiRequest } from '@/lib/queryClient';
import { log } from '@/lib/logger';
import { DropdownMenu, DropdownMenuTrigger, DropdownMenuContent, DropdownMenuItem } from '@/components/ui/dropdown-menu';
import { useIsMobile } from '@/hooks/use-mobile';

// Message content component with truncation
function MessageContent({ content, showFullContent, setShowFullContent, isMobile }: {
  content: string;
  showFullContent: boolean;
  setShowFullContent: (show: boolean) => void;
  isMobile: boolean;
}) {
  const maxLength = 100;
  // Only truncate on mobile; desktop text wraps naturally
  const shouldTruncate = isMobile && content && content.length > maxLength;
  const displayContent = shouldTruncate && !showFullContent
    ? content.substring(0, maxLength) + '...'
    : content;
    
  const handleContentInteraction = () => {
    if (shouldTruncate) {
      setShowFullContent(!showFullContent);
    }
  };

  const handleMouseEnter = () => {
    if (!isMobile && shouldTruncate) {
      setShowFullContent(true);
    }
  };

  const handleMouseLeave = () => {
    if (!isMobile && shouldTruncate) {
      setShowFullContent(false);
    }
  };

  const handleLongPress = () => {
    if (isMobile && shouldTruncate) {
      setShowFullContent(true);
    }
  };

  return (
    <div 
      className={`text-sm text-gray-800 ${shouldTruncate ? 'cursor-pointer' : ''} select-text`}
      title={shouldTruncate && !isMobile ? content : undefined}
      onMouseEnter={handleMouseEnter}
      onMouseLeave={handleMouseLeave}
      onClick={handleContentInteraction}
      onTouchStart={() => {
        const timer = setTimeout(handleLongPress, 500);
        const handleTouchEnd = () => {
          clearTimeout(timer);
        };
        document.addEventListener('touchend', handleTouchEnd, { once: true });
      }}
    >
      <span className="whitespace-pre-wrap break-words">
        {displayContent}
      </span>
      {shouldTruncate && !showFullContent && (
        <span className="text-blue-500 ml-1 text-xs">
          (tap/hold to expand)
        </span>
      )}
    </div>
  );
}

interface ConversationThreadProps {
  threadId?: number;
  threadData?: any;
  messages?: MessageType[];
  showBackButton?: boolean;
  onBack?: () => void;
  onDeleted?: () => void;
}

// Recursive renderer for threaded messages
function ThreadedMessage({ msg, threadId, setShowMobileActions }: { msg: ThreadedMessageType; threadId: number; setShowMobileActions: React.Dispatch<React.SetStateAction<{ id: number; onReply: () => void; onDelete: () => void; onGenerate: () => void } | null>> }) {
  const [isReplying, setIsReplying] = useState(false);
  const [replyText, setReplyText] = useState('');
  const [showFullContent, setShowFullContent] = useState(false);
  const [isDeleting, setIsDeleting] = useState(false);
  const { toast } = useToast();
  const queryClient = useQueryClient();
  const isMobile = useIsMobile();
  const holdTimer = useRef<NodeJS.Timeout | null>(null);
  const { mutate: deleteMessage } = useMutation({
    mutationFn: (id: number) => apiRequest('DELETE', `/api/messages/${id}`, {}),
    onSuccess: (_, id) => {
      setTimeout(() => {
        queryClient.setQueryData<MessageType[]>(
          ['thread-messages', threadId],
          (old) => old?.filter((m) => m.id !== id) || []
        );
      }, 300);
      toast({ title: 'Message deleted' });
    },
    onError: () => {
      toast({ title: 'Failed to delete message', variant: 'destructive' });
    }
  });
  const { mutate: postReply } = useMutation({
    mutationFn: (payload: { content: string; parentMessageId: number | null }) =>
      apiRequest('POST', `/api/threads/${msg.threadId}/reply`, payload).then(res => res.json()),
  });

  const { mutate: generateAiReply, isPending: isGenerating } = useMutation({
    mutationFn: async () => {
      const response = await apiRequest('POST', `/api/messages/${msg.id}/generate-reply`);
      return response.json();
    },
    onSuccess: (data: any) => {
      if (data && typeof data === 'object' && 'generatedReply' in data) {
        setReplyText(data.generatedReply as string);
        setIsReplying(true);
        toast({
          title: 'Reply generated',
          description: 'AI has generated a reply. You can edit it before sending.',
        });
      } else {
        toast({
          title: 'Error generating reply',
          description: 'Unexpected response from server.',
          variant: 'destructive',
        });
      }
    },
    onError: () => {
      toast({
        title: 'Error generating reply',
        description: 'There was a problem generating the AI reply.',
        variant: 'destructive',
      });
    }
  });
  
  
  // Handle reply submission
  const handleReplySubmit = async (e: React.FormEvent) => {
    e.preventDefault();
    if (!replyText.trim()) return;

    postReply({ content: replyText, parentMessageId: msg.id });

    // Reset form
    setReplyText('');
    setIsReplying(false);
  };

  const handleDelete = () => {
    setIsDeleting(true);
    deleteMessage(msg.id);
  };

  const startHold = () => {
    if (!isMobile) return;
    holdTimer.current = setTimeout(() => {
      setShowMobileActions({
        id: msg.id,
        onReply: () => setIsReplying(true),
        onDelete: handleDelete,
        onGenerate: () => generateAiReply(),
      });
    }, 500);
  };

  const cancelHold = () => {
    if (holdTimer.current) {
      clearTimeout(holdTimer.current);
      holdTimer.current = null;
    }
  };
  
  return (
<<<<<<< HEAD
    <div
      style={{ paddingLeft: msg.depth * 20 }}
      className={`mb-4 relative transition-opacity duration-300 ${
        isDeleting ? 'opacity-0' : 'opacity-100'
      }`}
    >
      {/* Vertical line connecting replies */}
      {msg.depth > 0 && (
        <div 
          className="absolute left-0 top-0 bottom-0 border-l-2 border-gray-200" 
          style={{ left: (msg.depth * 20) - 10 + 'px' }}
        />
      )}
=======
    <div style={{ paddingLeft: msg.depth * 20 }} className="mb-4">
>>>>>>> 48afef86
      
      <div className={`flex ${msg.isOutbound ? 'justify-end' : ''}`}> 
        <div className="bg-white rounded-lg shadow-sm border border-gray-100 p-3 max-w-[75%]">
          <div className={`flex items-start ${msg.isOutbound ? 'flex-row-reverse text-right' : ''}`}>
            <div className="flex-1">
              <div className="text-sm font-semibold">{msg.sender?.name || 'User'}</div>
              {/* Message content with truncation and hover/long-press support */}
              <MessageContent content={msg.content} showFullContent={showFullContent} setShowFullContent={setShowFullContent} isMobile={isMobile} />
              <div className="flex justify-between items-center mt-1" onTouchStart={startHold} onTouchEnd={cancelHold}>
                <div className="text-xs text-gray-500">{new Date(msg.timestamp).toLocaleString()}</div>
                {!isMobile && (
                <DropdownMenu>
                  <DropdownMenuTrigger asChild>
                    <Button variant="ghost" size="icon" className="h-6 w-6">
                      <ChevronDown className="h-4 w-4 text-gray-500" />
                    </Button>
                  </DropdownMenuTrigger>
                  <DropdownMenuContent>
                    <DropdownMenuItem onSelect={handleDelete}>Delete</DropdownMenuItem>
                  </DropdownMenuContent>
                </DropdownMenu>
              )}
            </div>
            
            {/* Reply form */}
            {isReplying && (
              <form onSubmit={handleReplySubmit} className="mt-2">
                <Textarea
                  placeholder="Type your reply..."
                  value={replyText}
                  onChange={(e) => setReplyText(e.target.value)}
                  className="min-h-[60px] text-sm"
                />
                <div className="flex justify-end mt-2">
                  <Button 
                    type="button" 
                    variant="outline" 
                    size="sm"
                    onClick={() => setIsReplying(false)}
                    className="mr-2"
                  >
                    Cancel
                  </Button>
                  <Button type="submit" size="sm">
                    <Send className="h-3 w-3 mr-1" />
                    Send
                  </Button>
                </div>
              </form>
            )}
          </div>
        </div>
      </div>
    </div>

      {/* Render child messages */}
      {msg.childMessages.length > 0 && (
        <div className="mt-2">
          {msg.childMessages.map(child => (
            <ThreadedMessage key={child.id} msg={child} threadId={threadId} setShowMobileActions={setShowMobileActions} />
          ))}
        </div>
      )}
    </div>
  );
}

const ConversationThread: React.FC<ConversationThreadProps> = ({
  threadId,
  threadData,
  messages: propMessages,
  showBackButton = false,
  onBack,
  onDeleted
}) => {
  const [replyText, setReplyText] = useState('');
  const endRef = useRef<HTMLDivElement>(null);
  const { toast } = useToast();
  const queryClient = useQueryClient();
  const isMobile = useIsMobile();
  const [showMobileActions, setShowMobileActions] = useState<{
    id: number;
    onReply: () => void;
    onDelete: () => void;
    onGenerate: () => void;
  } | null>(null);
  const { mutate: postMessage } = useMutation({
    mutationFn: (payload: { content: string; parentMessageId: number | null }) =>
      apiRequest('POST', `/api/threads/${threadId}/reply`, payload).then(res => res.json()),
    onSuccess: (msg: MessageType) => {
      // Immediately append new message to thread cache
      queryClient.setQueryData<MessageType[]>(
        ['thread-messages', threadId],
        (old) => (old ? [...old, msg] : [msg])
      );

      // Update thread list snippet and timestamp
      queryClient.setQueryData<ThreadType[]>(['/api/threads'], (threads) =>
        threads?.map((t) =>
          t.id === threadId
            ? {
                ...t,
                lastMessageAt: new Date().toISOString(),
                lastMessageContent: msg.content,
                unreadCount: 0,
              }
            : t
        ) || []
      );
    },
  });

  const { mutate: deleteThread } = useMutation({
    mutationFn: () => apiRequest('DELETE', `/api/threads/${threadId}`, {}),
    onSuccess: () => {
      queryClient.setQueryData<ThreadType[]>(
        ['/api/threads'],
        (old) => old?.filter((t) => t.id !== threadId) || []
      );
      queryClient.invalidateQueries({ queryKey: ['/api/threads'] });

      toast({ title: 'Thread deleted' });
      onDeleted?.();
    },
    onError: () => {
      toast({ title: 'Failed to delete thread', variant: 'destructive' });
    }
  });

  const { mutate: generateThreadReply, isPending: isGeneratingThreadReply } = useMutation({
    mutationFn: async () => {
      if (!threadId) return { generatedReply: '' };
      const response = await apiRequest('POST', `/api/threads/${threadId}/generate-reply`);
      return response.json();
    },
    onSuccess: (data: any) => {
      if (data && typeof data === 'object' && 'generatedReply' in data) {
        setReplyText(data.generatedReply as string);
        toast({
          title: 'Reply generated',
          description: 'AI has generated a reply. You can edit it before sending.',
        });
      } else {
        toast({
          title: 'Error generating reply',
          description: 'Unexpected response from server.',
          variant: 'destructive',
        });
      }
    },
    onError: () => {
      toast({
        title: 'Error generating reply',
        description: 'There was a problem generating the AI reply.',
        variant: 'destructive',
      });
    }
  });
  
  // Fetch flat messages for the thread and build the threaded hierarchy on the client
  const {
    data: fetchedMessages,
    isLoading,
    error
  } = useQuery({
    queryKey: ['thread-messages', threadId],
    queryFn: async () => {
      if (!threadId) return [];
      const response = await fetch(`/api/threads/${threadId}/messages`);
      if (!response.ok) {
        throw new Error('Failed to fetch thread messages');
      }
      return response.json();
    },
    enabled: !!threadId && !propMessages,
    refetchInterval: 5000,
  });

  // Use messages from props if available, otherwise thread the fetched messages
  const finalMessages = propMessages
    ? useMessageThreading(propMessages).threadedMessages
    : useMessageThreading(fetchedMessages).threadedMessages;

  const prevCount = useRef(finalMessages ? finalMessages.length : 0);
  

  // Stringify metadata for logging to match logger signature
  log(
    "Message render triggered " +
      JSON.stringify({
        messagesLoaded: finalMessages ? finalMessages.length : 0,
        threadId,
        fetchedCount: fetchedMessages ? fetchedMessages.length : 0,
      })
  );
  
  if (finalMessages && finalMessages.length > 0) {
    log("Rendering Thread #" + threadId + " with enhanced conversation threading");
    log(
      "Top-level threaded messages: " +
        JSON.stringify(
          finalMessages.map((m) => ({ id: m.id, hasChildren: m.childMessages.length }))
        )
    );
  }

  // Scroll to bottom on new messages
  useEffect(() => {
    if (
      finalMessages &&
      finalMessages.length > prevCount.current
    ) {
      endRef.current?.scrollIntoView({ behavior: 'smooth' });
    }
    prevCount.current = finalMessages ? finalMessages.length : 0;
  }, [finalMessages]);
  
  // Handle sending a new message
  const handleSendMessage = async (e: React.FormEvent) => {
    e.preventDefault();
    if (!replyText.trim() || !threadId) return;

    try {
      // parentMessageId of 0 caused server-side issues; see CHANGELOG.md for 2025-06-08 [Fixed]
      postMessage({ content: replyText, parentMessageId: null });

      // Reset form
      setReplyText('');
    } catch (error) {
      toast({
        title: "Error sending message",
        description: "There was a problem sending your message. Please try again.",
        variant: "destructive"
      });
    }
  };

  const handleComposerKeyDown = (
    e: React.KeyboardEvent<HTMLTextAreaElement>
  ) => {
    if (e.key === 'Enter' && !e.shiftKey && !e.ctrlKey) {
      e.preventDefault();
      if (replyText.trim()) {
        handleSendMessage(e as unknown as React.FormEvent);
      }
    }
  };
  
  // Loading state
  if (isLoading) {
    return (
      <div className="flex items-center justify-center h-full">
        <div className="flex flex-col items-center">
          <Loader2 className="h-8 w-8 animate-spin text-blue-500 mb-2" />
          <p className="text-gray-500">Loading conversation...</p>
        </div>
      </div>
    );
  }
  
  // Error state
  if (error) {
    return (
      <div className="flex items-center justify-center h-full">
        <div className="bg-red-50 border border-red-200 rounded-lg p-6 max-w-md">
          <h3 className="text-red-800 font-medium mb-2">Error loading conversation</h3>
          <p className="text-red-700">
            There was a problem loading this conversation. Please try refreshing the page.
          </p>
        </div>
      </div>
    );
  }
  
  return (
    <div className="flex flex-col h-full">
      {/* Thread header with participant info */}
      {threadData && (
        <div className="px-4 py-3 border-b flex items-center bg-white">
          {showBackButton && onBack && (
            <Button variant="ghost" size="sm" onClick={onBack} className="mr-2">
              ←
            </Button>
          )}
          <div className="flex items-center">
            <div
              className={`w-10 h-10 rounded-full mr-3 flex-shrink-0 overflow-hidden ring-2 ${
                threadData.isHighIntent ? 'ring-orange-500' : 'ring-gray-300'
              } bg-gray-200`}
            >
              {threadData.participantAvatar ? (
                <img
                  src={threadData.participantAvatar}
                  alt={threadData.participantName}
                  className="w-full h-full object-cover" 
                />
              ) : (
                <div className="w-full h-full flex items-center justify-center text-gray-500 font-medium">
                  {threadData.participantName.substring(0, 1).toUpperCase()}
                </div>
              )}
            </div>
            <div>
              <h3 className="font-medium">{threadData.participantName}</h3>
              <div className="text-xs text-gray-500 flex items-center">
                <span className="capitalize">{threadData.source}</span>
                {threadData.isHighIntent && (
                  <span className="ml-2 px-1.5 py-0.5 bg-amber-100 text-amber-800 rounded text-xs font-medium">
                    High Intent
                  </span>
                )}
              </div>
            </div>
          </div>
          <div className="ml-auto">
            <DropdownMenu>
              <DropdownMenuTrigger asChild>
                <Button variant="ghost" size="icon">
                  <ChevronDown className="h-4 w-4 text-gray-500" />
                </Button>
              </DropdownMenuTrigger>
              <DropdownMenuContent align="end">
                <DropdownMenuItem onSelect={() => deleteThread()}>Delete Thread</DropdownMenuItem>
              </DropdownMenuContent>
            </DropdownMenu>
          </div>
        </div>
      )}

      {isMobile && showMobileActions && (
        <div className="fixed top-0 left-0 right-0 bg-white border-b z-20 flex justify-end space-x-2 p-2">
          <Button size="sm" variant="ghost" onClick={() => { showMobileActions.onDelete(); setShowMobileActions(null); }}>
            Delete
          </Button>
        </div>
      )}
      
      {/* Messages container */}
      <div className="flex-1 overflow-y-auto p-4 bg-gray-50">
        {!finalMessages || finalMessages.length === 0 ? (
          <div className="flex items-center justify-center h-full">
            <p className="text-gray-500">No messages in this conversation yet.</p>
          </div>
        ) : (
          <>
            {finalMessages.map(root => (
              <ThreadedMessage key={root.id} msg={root} threadId={threadId!} setShowMobileActions={setShowMobileActions} />
            ))}
          </>
        )}
        <div ref={endRef} />
      </div>
      
      {/* Reply form */}
      <div className="p-3 border-t bg-white">
        <form onSubmit={handleSendMessage} className="flex">
          <Textarea
            aria-label="Message input"
            placeholder="Type your message..."
            value={replyText}
            onChange={(e) => setReplyText(e.target.value)}
            onKeyDown={handleComposerKeyDown}
            className="flex-1 min-h-[60px] resize-none"
          />
          <Button
            type="button"
            aria-label="Generate AI reply"
            className="ml-2 self-end"
            onClick={() => generateThreadReply()}
            disabled={isGeneratingThreadReply}
            data-testid="composer-generate"
          >
            {isGeneratingThreadReply ? (
              <Loader2 className="h-4 w-4 animate-spin" />
            ) : (
              <ThumbsUp className="h-4 w-4" />
            )}
          </Button>
          <Button
            type="submit"
            className="ml-2 self-end"
            disabled={!replyText.trim()}
          >
            <Send className="h-4 w-4" />
          </Button>
        </form>
        <div className="text-xs text-gray-500 mt-1">
          Press Enter to send • Shift + Enter for new line
        </div>
      </div>
    </div>
  );
};

export default ConversationThread;<|MERGE_RESOLUTION|>--- conflicted
+++ resolved
@@ -198,7 +198,6 @@
   };
   
   return (
-<<<<<<< HEAD
     <div
       style={{ paddingLeft: msg.depth * 20 }}
       className={`mb-4 relative transition-opacity duration-300 ${
@@ -212,9 +211,6 @@
           style={{ left: (msg.depth * 20) - 10 + 'px' }}
         />
       )}
-=======
-    <div style={{ paddingLeft: msg.depth * 20 }} className="mb-4">
->>>>>>> 48afef86
       
       <div className={`flex ${msg.isOutbound ? 'justify-end' : ''}`}> 
         <div className="bg-white rounded-lg shadow-sm border border-gray-100 p-3 max-w-[75%]">
