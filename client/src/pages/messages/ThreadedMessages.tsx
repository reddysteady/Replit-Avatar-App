--- conflicted
+++ resolved
@@ -1,568 +1,365 @@
-// See CHANGELOG.md for 2025-06-12 [Changed - ChatHeader mobile only]
-// See CHANGELOG.md for 2025-06-14 [Changed - hide headers on mobile]
-// See CHANGELOG.md for 2025-06-11 [Added]
-// See CHANGELOG.md for 2025-06-12 [Fixed]
-// See CHANGELOG.md for 2025-06-09 [Changed]
-// See CHANGELOG.md for 2025-06-09 [Changed - dropdown alignment]
-// See CHANGELOG.md for 2025-06-09 [Changed - thread dropdown]
-// See CHANGELOG.md for 2025-06-10 [Fixed - batch invalidation keys]
-// See CHANGELOG.md for 2025-06-10 [Added]
-// See CHANGELOG.md for 2025-06-10 [Fixed - hide mobile filter dropdown in conversation view]
-// See CHANGELOG.md for 2025-06-12 [Changed - mobile header integrates menu]
-// See CHANGELOG.md for 2025-06-13 [Fixed-2]
-// See CHANGELOG.md for 2025-06-18 [Changed]
-// See CHANGELOG.md for 2025-06-12 [Changed - show ChatHeader only in conversation view]
-// See CHANGELOG.md for 2025-06-13 [Removed - Messages page header]
-// See CHANGELOG.md for 2025-06-12 [Fixed - mobile header visibility]
-// See CHANGELOG.md for 2025-06-14 [Added - header generate message]
-// See CHANGELOG.md for 2025-06-18 [Fixed - restore mobile burger menu]
-// See CHANGELOG.md for 2025-06-19 [Fixed - remove conversation top padding]
-// See CHANGELOG.md for 2025-06-16 [Added - debug log for custom message]
-<<<<<<< HEAD
-// See CHANGELOG.md for 2025-06-18 [Changed - added Unread tab]
-import React, { useState, useEffect } from 'react'
-=======
-import React, { useState, useEffect, useCallback } from 'react'
->>>>>>> 3b6de042
-import { useQuery, useQueryClient } from '@tanstack/react-query'
-import ThreadList from '@/components/ThreadList'
-import ConversationThread from '@/components/ConversationThread'
-import { Tabs, TabsContent, TabsList, TabsTrigger } from '@/components/ui/tabs'
-import { Button } from '@/components/ui/button'
+// See CHANGELOG.md for notes up to 2025-06-17
+import React, { useState, useEffect, useCallback } from 'react';
+import { useQuery, useQueryClient } from '@tanstack/react-query';
+
+import ThreadList from '@/components/ThreadList';
+import ConversationThread from '@/components/ConversationThread';
+
+import { Tabs, TabsList, TabsTrigger } from '@/components/ui/tabs';
 import {
   DropdownMenu,
+  DropdownMenuTrigger,
   DropdownMenuContent,
   DropdownMenuItem,
-  DropdownMenuTrigger,
-} from '@/components/ui/dropdown-menu'
-import {
-  Select,
-  SelectContent,
-  SelectItem,
-  SelectTrigger,
-  SelectValue,
-} from '@/components/ui/select'
+} from '@/components/ui/dropdown-menu';
+import { Button } from '@/components/ui/button';
 import {
   ResizablePanelGroup,
   ResizablePanel,
   ResizableHandle,
-} from '@/components/ui/resizable'
-import { Loader2, SearchX, ChevronDown } from 'lucide-react'
-import { useToast } from '@/hooks/use-toast'
-
-import ChatHeader from '@/components/layout/ChatHeader'
-
-// See CHANGELOG.md for 2025-06-17 [Removed - duplicate MobileHeader]
-
-import { ThreadType, Settings } from '@shared/schema'
-
+} from '@/components/ui/resizable';
+
+import { Loader2, SearchX, ChevronDown } from 'lucide-react';
+import { useToast } from '@/hooks/use-toast';
+import ChatHeader from '@/components/layout/ChatHeader';
+
+import { ThreadType, Settings } from '@shared/schema';
+
+/* -------------------------------------------------------------------- */
+/*  Tab metadata (one source of truth)                                  */
+/* -------------------------------------------------------------------- */
+export type ThreadSource =
+  | 'all'
+  | 'instagram'
+  | 'youtube'
+  | 'high-intent'
+  | 'unread'
+  | 'archived'
+  | 'requires-escalation';
+
+const TABS: { value: ThreadSource; label: string }[] = [
+  { value: 'all',                 label: 'All Messages' },
+  { value: 'instagram',           label: 'Instagram'    },
+  { value: 'youtube',             label: 'YouTube'      },
+  { value: 'high-intent',         label: 'High Intent'  },
+  { value: 'unread',              label: 'Unread'       },
+  { value: 'requires-escalation', label: 'Escalations'  },
+  { value: 'archived',            label: 'Archived'     },
+];
+
+/* -------------------------------------------------------------------- */
+/*  Component                                                           */
+/* -------------------------------------------------------------------- */
 interface ThreadedMessagesProps {
   onConversationDataChange?: (
-    data: {
-      participantName?: string
-      participantAvatar?: string
-      platform?: string
-      threadId?: number
-      onBack?: () => void
-    } | null,
-  ) => void
-  onBack?: () => void
+    data:
+      | {
+          participantName?: string;
+          participantAvatar?: string;
+          platform?: string;
+          threadId?: number;
+          onBack?: () => void;
+        }
+      | null,
+  ) => void;
+  onBack?: () => void;
 }
 
 const ThreadedMessages: React.FC<ThreadedMessagesProps> = ({
   onConversationDataChange,
   onBack,
 }) => {
-  const [activeThreadId, setActiveThreadId] = useState<number | null>(null)
-  const [hasSelectedThread, setHasSelectedThread] = useState(false)
-  const [activeTab, setActiveTab] = useState<
-<<<<<<< HEAD
-    'all' | 'instagram' | 'youtube' | 'high-intent' | 'unread'
-  >('all') // track which filter tab is active
-=======
-    'all' | 'instagram' | 'youtube' | 'high-intent' | 'archived'
-  >('all')
->>>>>>> 3b6de042
-  const [isMobile, setIsMobile] = useState(false)
-  const [showThreadList, setShowThreadList] = useState(true)
-  const { toast } = useToast()
-  const queryClient = useQueryClient()
-  const [customThreadId, setCustomThreadId] = useState('')
-  const [customMessage, setCustomMessage] = useState('')
+  /* ---------------- state ---------------- */
+  const [activeThreadId, setActiveThreadId] = useState<number | null>(null);
   const [activeThreadData, setActiveThreadData] = useState<ThreadType | null>(
     null,
-  )
-
-  const handleGenerateCustomMessage = useCallback((msg: string) => {
-    if (!activeThreadId) return
-    fetch(`/api/test/generate-for-user/${activeThreadId}`, {
-      method: 'POST',
-      headers: { 'Content-Type': 'application/json' },
-      body: JSON.stringify({ content: msg }),
-    })
+  );
+  const [hasSelectedThread, setHasSelectedThread] = useState(false);
+
+  const [activeTab, setActiveTab] = useState<ThreadSource>('all');
+  const [isMobile, setIsMobile] = useState(false);
+  const [showThreadList, setShowThreadList] = useState(true);
+
+  const queryClient = useQueryClient();
+  const { toast } = useToast();
+
+  /* ---------------- helpers ---------------- */
+  const handleGenerateBatch = useCallback(() => {
+    fetch('/api/test/generate-batch', { method: 'POST' })
       .then((res) => {
         if (!res.ok) {
           return res.text().then((t) => {
-            throw new Error(`Server error: ${t}`)
-          })
+            throw new Error(`Server error: ${t}`);
+          });
         }
-        return res.json()
+        return res.json();
       })
       .then(() => {
-        queryClient.invalidateQueries({ queryKey: ['/api/threads'] })
+        queryClient.invalidateQueries({ queryKey: ['/api/threads'] });
         toast({
-          title: 'Message generated',
-          description: `Message added to thread ${activeThreadId}`,
-        })
+          title: 'Batch generated',
+          description: '10 messages created',
+        });
       })
       .catch((err) => {
-        console.error('Generate error:', err)
+        console.error('Batch error:', err);
         toast({
           title: 'Error',
           description: String(err),
           variant: 'destructive',
-        })
-      })
-  }, [activeThreadId, queryClient, toast])
-
-  // Check for mobile view on mount and on resize
-  useEffect(() => {
-    const checkMobile = () => {
-      const mobile = window.innerWidth < 768
-      setIsMobile(mobile)
-    }
-
-    // Initial check
-    checkMobile()
-
-    window.addEventListener('resize', checkMobile)
-    return () => window.removeEventListener('resize', checkMobile)
-  }, [])
-
-  // Show or hide thread list based on active thread when on mobile
-  useEffect(() => {
-    if (isMobile) {
-      if (activeThreadId && activeThreadData) {
-        setShowThreadList(false)
-        // Pass conversation data to parent for MobileHeader
-        if (onConversationDataChange) {
-          onConversationDataChange({
-            participantName: activeThreadData.participantName,
-            participantAvatar: activeThreadData.participantAvatar,
-            platform: activeThreadData.source,
-            threadId: activeThreadId,
-            onBack: handleBack,
-          })
-        }
-      } else {
-        setShowThreadList(true)
-        // Clear conversation data when returning to thread list
-        if (onConversationDataChange) {
-          onConversationDataChange(null)
-        }
-      }
-    } else {
-      setShowThreadList(true)
-      // Pass conversation data for desktop header when thread is selected
-      if (onConversationDataChange) {
-        if (activeThreadId && activeThreadData) {
-          onConversationDataChange({
-            participantName: activeThreadData.participantName,
-            participantAvatar: activeThreadData.participantAvatar,
-            platform: activeThreadData.source,
-            threadId: activeThreadId,
-            onBack: handleBack,
-          })
-        } else {
-          onConversationDataChange(null)
-        }
-      }
-    }
-  }, [isMobile, activeThreadId, activeThreadData, onConversationDataChange])
-
-  // Check for empty threads
+        });
+      });
+  }, [queryClient, toast]);
+
+  /* ---------------- queries ---------------- */
   const {
     data: threads,
     isLoading,
     error,
   } = useQuery({
     queryKey: ['/api/threads'],
-    staleTime: 30000, // Increase stale time to 30 seconds
-    refetchInterval: 60000, // Refetch every minute instead of more frequently
-  })
-
-  // Handle thread selection
-  const handleThreadSelect = useCallback((threadId: number, threadData: any = null) => {
-    setActiveThreadId(threadId)
-    setHasSelectedThread(true)
-
-    // Store thread data for consistent profile rendering
-    if (threadData) {
-      // Make sure we capture all thread data for profile display
-      setActiveThreadData({
-        ...threadData,
-        id: threadId,
-        threadId: threadId, // Explicitly include threadId for header actions
-        // Ensure we have sensible defaults for required fields
-        participantName: threadData.participantName || 'User',
-        source: threadData.source || 'instagram',
-      })
-    } else if (threads && Array.isArray(threads)) {
-      // Find thread data in the threads list
-      const selectedThread = (threads as any[]).find(
-        (t: any) => t.id === threadId,
-      )
-      if (selectedThread) {
-        setActiveThreadData({
-          ...selectedThread,
-          threadId: threadId, // Explicitly include threadId for header actions
-          // Ensure we have sensible defaults for required fields
-          participantName: selectedThread.participantName || 'User',
-          source: selectedThread.source || 'instagram',
-        })
-      }
-    }
-
-    // On mobile, hide the thread list when a thread is selected
-    if (isMobile) {
-      setShowThreadList(false)
-    }
-  }, [threads, isMobile])
-
-  // Handle back navigation to thread list
-  const handleBack = useCallback(() => {
-    if (onBack) {
-      onBack()
-    } else {
-      // Fallback behavior
-      setActiveThreadId(null)
-      setActiveThreadData(null)
-      setShowThreadList(true)
-      // Clear conversation data when returning to thread list
-      if (onConversationDataChange) {
-        onConversationDataChange(null)
-      }
-    }
-  }, [onBack, onConversationDataChange])
-
-  // No explicit back/delete actions when headers hidden
+    staleTime: 30_000,
+    refetchInterval: 60_000,
+  });
 
   const { data: settings } = useQuery<Settings>({
     queryKey: ['/api/settings'],
-  })
-  const handleGenerateBatch = useCallback(() => {
-    fetch('/api/test/generate-batch', { method: 'POST' })
-      .then(res => {
-        if (!res.ok) {
-          return res.text().then(t => { throw new Error(`Server error: ${t}`); });
-        }
-        return res.json();
-      })
-      .then(() => {
-        queryClient.invalidateQueries({ queryKey: ['/api/instagram/messages'] });
-        queryClient.invalidateQueries({ queryKey: ['/api/youtube/messages'] });
-        queryClient.invalidateQueries({ queryKey: ['/api/threads'] });
-        toast({ title: 'Batch generated', description: '10 messages created' });
-      })
-      .catch(err => {
-        console.error('Batch error:', err);
-        toast({ title: 'Error', description: String(err), variant: 'destructive' });
+  });
+
+  /* ---------------- effects ---------------- */
+  // Track viewport width
+  useEffect(() => {
+    const update = () => setIsMobile(window.innerWidth < 768);
+    update();
+    window.addEventListener('resize', update);
+    return () => window.removeEventListener('resize', update);
+  }, []);
+
+  // Toggle thread list vis on mobile
+  useEffect(() => {
+    if (!isMobile) {
+      setShowThreadList(true);
+      return;
+    }
+    setShowThreadList(!activeThreadId);
+  }, [isMobile, activeThreadId]);
+
+  // Bubble up conversation meta (used by MobileHeader)
+  useEffect(() => {
+    if (!onConversationDataChange) return;
+
+    if (activeThreadId && activeThreadData) {
+      onConversationDataChange({
+        participantName: activeThreadData.participantName,
+        participantAvatar: activeThreadData.participantAvatar,
+        platform: activeThreadData.source,
+        threadId: activeThreadId,
+        onBack: handleBack,
       });
-  }, [queryClient, toast])
-
-  // Keep active thread data in sync when thread list updates
+    } else {
+      onConversationDataChange(null);
+    }
+  }, [activeThreadId, activeThreadData, onConversationDataChange]);
+
+  // Keep active thread data fresh when list refetches
   useEffect(() => {
-    if (!activeThreadId || !threads || !Array.isArray(threads)) return
-    const t = (threads as any[]).find((thr: any) => thr.id === activeThreadId)
-    if (t) {
-      setActiveThreadData({
-        ...t,
-        participantName: t.participantName || 'User',
-        source: t.source || 'instagram',
-      })
-    }
-  }, [activeThreadId, threads])
-
+    if (!activeThreadId || !threads || !Array.isArray(threads)) return;
+    const t = (threads as ThreadType[]).find((thr) => thr.id === activeThreadId);
+    if (t) setActiveThreadData(t);
+  }, [threads, activeThreadId]);
+
+  /* ---------------- callbacks ---------------- */
+  const handleThreadSelect = useCallback(
+    (threadId: number, threadData?: ThreadType) => {
+      setActiveThreadId(threadId);
+      setHasSelectedThread(true);
+      setActiveThreadData(threadData || null);
+      if (isMobile) setShowThreadList(false);
+    },
+    [isMobile],
+  );
+
+  const handleBack = useCallback(() => {
+    if (onBack) return onBack();
+    setActiveThreadId(null);
+    setActiveThreadData(null);
+    setShowThreadList(true);
+  }, [onBack]);
+
+  /* ---------------- render helpers ---------------- */
   const renderContent = () => {
+    /* loading / error */
     if (isLoading) {
       return (
         <div className="flex items-center justify-center h-full">
           <Loader2 className="h-10 w-10 animate-spin text-gray-400" />
         </div>
-      )
-    }
-
+      );
+    }
     if (error) {
       return (
-        <div className="flex flex-col items-center justify-center h-full p-8 text-center">
+        <div className="flex flex-col items-center justify-center h-full p-8">
           <SearchX className="h-16 w-16 text-gray-300 mb-4" />
           <h3 className="text-lg font-medium mb-2">
             Couldn't load conversations
           </h3>
           <p className="text-gray-500 max-w-md">
-            There was a problem loading your conversations. Please try
-            refreshing the page.
+            Please refresh the page and try again.
           </p>
         </div>
-      )
-    }
-
-    // Automatically select the first thread only on initial load
-    if (
-      !hasSelectedThread &&
-      !activeThreadId &&
-      threads &&
-      Array.isArray(threads) &&
-      threads.length > 0
-    ) {
-      setTimeout(() => {
-        const firstThread = threads[0]
-        if (firstThread?.id) {
-          setActiveThreadId(firstThread.id)
-          setHasSelectedThread(true)
-        }
-      }, 0)
-    }
-
-    // Mobile view - show either thread list or conversation based on showThreadList state
+      );
+    }
+
+    /* mobile */
     if (isMobile) {
       return (
         <div className="h-full flex flex-col">
           {showThreadList ? (
-            <div className="flex-1">
-              <ThreadList
-                activeThreadId={activeThreadId}
-                onSelectThread={handleThreadSelect}
-                source={activeTab}
-              />
-            </div>
-          ) : (
-            <div className="flex-1 overflow-auto">
-              {activeThreadId && (
-                <ConversationThread
-                  threadId={activeThreadId}
-                  threadData={activeThreadData}
-                  showBackButton={false}
-                  onDeleted={() => {
-                    setActiveThreadId(null)
-                    setActiveThreadData(null)
-                  }}
-                />
-              )}
-            </div>
-          )}
-        </div>
-      )
-    }
-
-    // Desktop view - always show split view with resizable panels
-    if (activeThreadId) {
-      return (
-        <ResizablePanelGroup direction="horizontal" className="h-full">
-          {/* Thread list */}
-          <ResizablePanel defaultSize={25} minSize={20} maxSize={50} className="bg-white">
             <ThreadList
               activeThreadId={activeThreadId}
               onSelectThread={handleThreadSelect}
               source={activeTab}
             />
-          </ResizablePanel>
-
-          <ResizableHandle withHandle />
-
-          {/* Conversation thread */}
-          <ResizablePanel defaultSize={75} minSize={50}>
-            <ConversationThread
-              threadId={activeThreadId}
-              threadData={activeThreadData}
-              showBackButton={false}
-              onDeleted={() => {
-                setActiveThreadId(null)
-                setActiveThreadData(null)
-              }}
-            />
-          </ResizablePanel>
-        </ResizablePanelGroup>
-      )
-    }
+          ) : (
+            activeThreadId && (
+              <ConversationThread
+                threadId={activeThreadId}
+                threadData={activeThreadData}
+                showBackButton={false}
+                onDeleted={() => {
+                  setActiveThreadId(null);
+                  setActiveThreadData(null);
+                }}
+              />
+            )
+          )}
+        </div>
+      );
+    }
+
+    /* desktop */
+    const threadListPanel = (
+      <ResizablePanel
+        defaultSize={25}
+        minSize={20}
+        maxSize={50}
+        className="bg-white"
+      >
+        <ThreadList
+          activeThreadId={activeThreadId}
+          onSelectThread={handleThreadSelect}
+          source={activeTab}
+        />
+      </ResizablePanel>
+    );
+
+    const conversationPanel = (
+      <ResizablePanel defaultSize={75} minSize={50}>
+        {activeThreadId ? (
+          <ConversationThread
+            threadId={activeThreadId}
+            threadData={activeThreadData}
+            showBackButton={false}
+            onDeleted={() => {
+              setActiveThreadId(null);
+              setActiveThreadData(null);
+            }}
+          />
+        ) : (
+          <div className="flex items-center justify-center h-full">
+            <div>
+              <h3 className="text-lg font-medium mb-2">
+                No conversation selected
+              </h3>
+              <p className="text-sm text-gray-500">
+                Select a conversation from the list to view messages
+              </p>
+            </div>
+          </div>
+        )}
+      </ResizablePanel>
+    );
 
     return (
       <ResizablePanelGroup direction="horizontal" className="h-full">
-        {/* Thread list */}
-        <ResizablePanel 
-          defaultSize={25} 
-          minSize={20} 
-          maxSize={50}
-          className="bg-white"
-        >
-          <ThreadList
-            activeThreadId={activeThreadId}
-            onSelectThread={handleThreadSelect}
-            source={activeTab}
-          />
-        </ResizablePanel>
-
+        {threadListPanel}
         <ResizableHandle withHandle />
-
-        {/* Conversation thread or placeholder */}
-        <ResizablePanel defaultSize={75} minSize={50}>
-          {activeThreadId ? (
-            <ConversationThread
-              threadId={activeThreadId}
-              threadData={activeThreadData}
-              showBackButton={false}
-              onDeleted={() => {
-                setActiveThreadId(null)
-                setActiveThreadData(null)
-              }}
-            />
-          ) : (
-            <div className="flex items-center justify-center text-center p-4 h-full">
-              <div>
-                <h3 className="text-lg font-medium mb-2">
-                  No conversation selected
-                </h3>
-                <p className="text-sm text-gray-500">
-                  Select a conversation from the list to view messages
-                </p>
-              </div>
-            </div>
-          )}
-        </ResizablePanel>
+        {conversationPanel}
       </ResizablePanelGroup>
-    )
-  }
-
+    );
+  };
+
+  /* ---------------- JSX ---------------- */
   return (
     <div
-      className={`h-full flex flex-col bg-gray-50 md:pt-0 ${
+      className={`h-full flex flex-col bg-gray-50 ${
         isMobile ? 'pt-16' : 'pt-0'
       }`}
     >
+      {/* Desktop header */}
       <div className="hidden md:block p-4 border-b border-gray-200 bg-white">
         <div className="flex justify-between items-center mb-4">
           <h1 className="text-2xl font-bold">Messages</h1>
-          <div className="flex items-center space-x-2" />
-          <div className="flex items-center space-x-2">
-            {/* Generate Batch Messages Button */}
-            <Button
-              onClick={handleGenerateBatch}
-              size="sm"
-              variant="outline"
-              className="bg-gray-900 text-white hover:bg-gray-800"
-            >
-              Generate Batch Messages
-            </Button>
-          </div>
-        </div>
-        {/* Desktop tabs */}
-        <div className="hidden md:block">
-          <Tabs
-            value={activeTab}
-            onValueChange={(value) =>
-              setActiveTab(
-                value as
-                  | 'all'
-                  | 'instagram'
-                  | 'youtube'
-                  | 'high-intent'
-<<<<<<< HEAD
-                  | 'unread',
-=======
-                  | 'archived',
->>>>>>> 3b6de042
-              )
-            }
-            className="mt-4"
+          <Button
+            size="sm"
+            variant="outline"
+            className="bg-gray-900 text-white hover:bg-gray-800"
+            onClick={handleGenerateBatch}
           >
-            <TabsList>
-              <TabsTrigger value="all">All</TabsTrigger>
-              <TabsTrigger value="instagram">Instagram</TabsTrigger>
-              <TabsTrigger value="youtube">YouTube</TabsTrigger>
-              <TabsTrigger value="high-intent">High Intent</TabsTrigger>
-<<<<<<< HEAD
-              <TabsTrigger value="unread">Unread</TabsTrigger>
-=======
-              <TabsTrigger value="archived">Archived</TabsTrigger>
->>>>>>> 3b6de042
-            </TabsList>
-          </Tabs>
-        </div>
-     
-        {/* Mobile filter dropdown */}
-        {showThreadList && (
-          <div className="md:hidden mt-4">
-            <DropdownMenu>
-              <DropdownMenuTrigger asChild>
-                <Button
-                  variant="outline"
-                  className="w-full justify-between bg-gray-200 hover:bg-gray-300 text-black border border-gray-300"
+            Generate Batch Messages
+          </Button>
+        </div>
+
+        {/* Desktop tab strip */}
+        <Tabs
+          value={activeTab}
+          onValueChange={(v) => setActiveTab(v as ThreadSource)}
+        >
+          <TabsList>
+            {TABS.map(({ value, label }) => (
+              <TabsTrigger key={value} value={value}>
+                {label}
+              </TabsTrigger>
+            ))}
+          </TabsList>
+        </Tabs>
+      </div>
+
+      {/* Mobile filter dropdown */}
+      {showThreadList && isMobile && (
+        <div className="md:hidden mt-4 px-4">
+          <DropdownMenu>
+            <DropdownMenuTrigger asChild>
+              <Button
+                variant="outline"
+                className="w-full justify-between bg-gray-200 hover:bg-gray-300 text-black border border-gray-300"
+              >
+                <span>
+                  {TABS.find((t) => t.value === activeTab)?.label || 'Filter'}
+                </span>
+                <ChevronDown className="h-4 w-4 ml-2" />
+              </Button>
+            </DropdownMenuTrigger>
+
+            <DropdownMenuContent sideOffset={4} className="w-full">
+              {TABS.map(({ value, label }) => (
+                <DropdownMenuItem
+                  key={value}
+                  onSelect={() => setActiveTab(value)}
+                  className={value === activeTab ? 'bg-gray-100' : ''}
                 >
-                  <span>
-                    {activeTab === 'all'
-                      ? 'All Messages'
-                      : activeTab === 'instagram'
-                        ? 'Instagram'
-                        : activeTab === 'youtube'
-                          ? 'YouTube'
-                          : activeTab === 'high-intent'
-                            ? 'High Intent'
-<<<<<<< HEAD
-                            : 'Unread'}
-=======
-                            : 'Archived'}
->>>>>>> 3b6de042
-                  </span>
-                  <ChevronDown className="h-4 w-4 ml-2" />
-                </Button>
-              </DropdownMenuTrigger>
-              <DropdownMenuContent className="w-full">
-                <DropdownMenuItem
-                  onClick={() => setActiveTab('all')}
-                  className={activeTab === 'all' ? 'bg-gray-100' : ''}
-                >
-                  All Messages
+                  {label}
                 </DropdownMenuItem>
-                <DropdownMenuItem
-                  onClick={() => setActiveTab('instagram')}
-                  className={activeTab === 'instagram' ? 'bg-gray-100' : ''}
-                >
-                  Instagram
-                </DropdownMenuItem>
-                <DropdownMenuItem
-                  onClick={() => setActiveTab('youtube')}
-                  className={activeTab === 'youtube' ? 'bg-gray-100' : ''}
-                >
-                  YouTube
-                </DropdownMenuItem>
-                <DropdownMenuItem
-                  onClick={() => setActiveTab('high-intent')}
-                  className={activeTab === 'high-intent' ? 'bg-gray-100' : ''}
-                >
-                  High Intent
-                </DropdownMenuItem>
-                <DropdownMenuItem
-<<<<<<< HEAD
-                  onClick={() => setActiveTab('unread')}
-                  className={activeTab === 'unread' ? 'bg-gray-100' : ''}
-                >
-                  Unread
-=======
-                  onClick={() => setActiveTab('archived')}
-                  className={activeTab === 'archived' ? 'bg-gray-100' : ''}
-                >
-                  Archived
->>>>>>> 3b6de042
-                </DropdownMenuItem>
-              </DropdownMenuContent>
-            </DropdownMenu>
-          </div>
-        )}
-      </div>
-
+              ))}
+            </DropdownMenuContent>
+          </DropdownMenu>
+        </div>
+      )}
+
+      {/* Main area */}
       <div className="flex-1 overflow-hidden">{renderContent()}</div>
     </div>
-  )
-}
-
-export default ThreadedMessages+  );
+};
+
+export default ThreadedMessages;