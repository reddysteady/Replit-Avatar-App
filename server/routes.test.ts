import { describe, it, expect, beforeAll, afterAll, vi } from 'vitest'
import express from 'express'
import type { Server } from 'http'
import { MemStorage } from './storage'

const generateReply = vi.fn()

vi.mock('./services/openai', () => ({ aiService: { generateReply } }))

let server: Server
let baseUrl: string
let mem: MemStorage

process.env.OPENAI_API_KEY = 'test'

vi.mock('./storage', async () => {
  const actual = await vi.importActual<typeof import('./storage')>('./storage')
  mem = new actual.MemStorage()
  return { ...actual, storage: mem }
})

beforeAll(async () => {
  const { registerRoutes } = await import('./routes')
  const app = express()
  app.use(express.json())
  server = await registerRoutes(app)
  await new Promise(resolve => server.listen(0, resolve))
  const addr = server.address() as any
  baseUrl = `http://127.0.0.1:${addr.port}`
})

afterAll(() => {
  server && server.close()
})

describe('test routes', () => {
  it('generate-batch creates messages', async () => {
    const before = (mem as any).msgs.size || 0
    const res = await fetch(`${baseUrl}/api/test/generate-batch`, { method: 'POST' })
    expect(res.status).toBe(200)
    const data = await res.json()
    expect(data.count).toBe(10)
    const after = (mem as any).msgs.size || 0
    expect(after - before).toBe(10)
    const messages = Array.from((mem as any).msgs.values()).slice(-10)
    const hi = messages.filter((m: any) => m.isHighIntent)
    expect(hi.length).toBeGreaterThanOrEqual(3)
  })

  it('generate-for-user adds message to thread', async () => {
    const thread = await mem.createThread({
      userId: 1,
      externalParticipantId: 'x',
      participantName: 'user',
      source: 'instagram',
      metadata: {}
    })
    const res = await fetch(`${baseUrl}/api/test/generate-for-user/${thread.id}`, {
      method: 'POST',
      headers: { 'Content-Type': 'application/json' },
      body: JSON.stringify({ content: 'Custom test message' })
    })
    expect(res.status).toBe(200)
    const msg = await res.json()
    expect(msg.threadId).toBe(thread.id)
    expect(msg.sender.name).toBe(thread.participantName)
    expect(msg.sender.avatar).toBeDefined()
    expect(msg.content).toBe('Custom test message')
    const msgs = await mem.getThreadMessages(thread.id)
    const stored = msgs.find(m => m.id === msg.id)
    expect(stored?.content).toBe('Custom test message')
  })

<<<<<<< HEAD
  it('thread generate-reply returns AI response', async () => {
    const thread = await mem.createThread({
      userId: 1,
      externalParticipantId: 'z',
      participantName: 'tester',
=======
  it('generate-reply returns AI generated text', async () => {
    const thread = await mem.createThread({
      userId: 1,
      externalParticipantId: 'u1',
      participantName: 'Tester',
>>>>>>> 9ee9d9bf
      source: 'instagram',
      metadata: {}
    })

    await mem.addMessageToThread(thread.id, {
      source: 'instagram',
<<<<<<< HEAD
      content: 'Hello',
      externalId: 'ext-1',
      senderId: 'z',
      senderName: 'tester',
      timestamp: new Date(),
      status: 'new',
      userId: 1,
      metadata: {}
    })

    generateReply.mockResolvedValueOnce('dynamic reply')
    const res = await fetch(`${baseUrl}/api/threads/${thread.id}/generate-reply`, { method: 'POST' })
    expect(res.status).toBe(200)
    const data = await res.json()
    expect(data.generatedReply).toBe('dynamic reply')
=======
      externalId: 'msg1',
      senderId: 'u1',
      senderName: 'Tester',
      senderAvatar: undefined,
      content: 'Hello there',
      timestamp: new Date(),
      status: 'new',
      isHighIntent: false,
      userId: 1
    })

    const { aiService } = await import('./services/openai')
    const spy = vi.spyOn(aiService, 'generateReply').mockResolvedValueOnce('AI generated!')

    const res = await fetch(`${baseUrl}/api/threads/${thread.id}/generate-reply`, { method: 'POST' })
    expect(res.status).toBe(200)
    const data = await res.json()
    expect(spy).toHaveBeenCalled()
    expect(data.generatedReply).toBe('AI generated!')
    spy.mockRestore()
>>>>>>> 9ee9d9bf
  })
})<|MERGE_RESOLUTION|>--- conflicted
+++ resolved
@@ -71,26 +71,19 @@
     expect(stored?.content).toBe('Custom test message')
   })
 
-<<<<<<< HEAD
+
   it('thread generate-reply returns AI response', async () => {
     const thread = await mem.createThread({
       userId: 1,
       externalParticipantId: 'z',
       participantName: 'tester',
-=======
-  it('generate-reply returns AI generated text', async () => {
-    const thread = await mem.createThread({
-      userId: 1,
-      externalParticipantId: 'u1',
-      participantName: 'Tester',
->>>>>>> 9ee9d9bf
+
       source: 'instagram',
       metadata: {}
     })
 
     await mem.addMessageToThread(thread.id, {
       source: 'instagram',
-<<<<<<< HEAD
       content: 'Hello',
       externalId: 'ext-1',
       senderId: 'z',
@@ -106,27 +99,6 @@
     expect(res.status).toBe(200)
     const data = await res.json()
     expect(data.generatedReply).toBe('dynamic reply')
-=======
-      externalId: 'msg1',
-      senderId: 'u1',
-      senderName: 'Tester',
-      senderAvatar: undefined,
-      content: 'Hello there',
-      timestamp: new Date(),
-      status: 'new',
-      isHighIntent: false,
-      userId: 1
-    })
 
-    const { aiService } = await import('./services/openai')
-    const spy = vi.spyOn(aiService, 'generateReply').mockResolvedValueOnce('AI generated!')
-
-    const res = await fetch(`${baseUrl}/api/threads/${thread.id}/generate-reply`, { method: 'POST' })
-    expect(res.status).toBe(200)
-    const data = await res.json()
-    expect(spy).toHaveBeenCalled()
-    expect(data.generatedReply).toBe('AI generated!')
-    spy.mockRestore()
->>>>>>> 9ee9d9bf
   })
 })