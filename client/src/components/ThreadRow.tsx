--- conflicted
+++ resolved
@@ -1,12 +1,7 @@
 
 // See CHANGELOG.md for 2025-06-08 [Added]
 // See CHANGELOG.md for 2025-06-10 [Changed]
-<<<<<<< HEAD
-// See CHANGELOG.md for 2025-06-11 [Changed]
-=======
 // See CHANGELOG.md for 2025-06-09 [Fixed]
-
->>>>>>> 19357147
 
 import React from 'react';
 import { formatDistanceToNow } from 'date-fns';
@@ -20,11 +15,6 @@
 }
 
 const fallbackUrl = 'https://via.placeholder.com/40';
-
-<<<<<<< HEAD
-const ThreadRow: React.FC<ThreadRowProps> = ({ thread, onClick, creatorId = 'creator-id', selected = false }) => {
-  const lastMsg: MessageType | undefined = thread.messages?.at(-1);
-=======
 const ThreadRow: React.FC<ThreadRowProps> = ({ thread, onClick, creatorId = 'creator-id' }) => {
   const lastMsg: MessageType | undefined = React.useMemo(() => {
     if (!Array.isArray(thread.messages) || thread.messages.length === 0) {
@@ -35,7 +25,6 @@
     });
   }, [thread.messages]);
 
->>>>>>> 19357147
   const lastMessageAt = lastMsg?.timestamp ?? thread.lastMessageAt;
   const lastContent = lastMsg?.content ?? thread.lastMessageContent ?? '';
 
