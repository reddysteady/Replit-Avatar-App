# Changelog

All notable changes to this project will be documented in this file.

## 2025-06-07
- [Added] Created `CHANGELOG.md` and added contribution instructions to `README.md`.
- [Fixed] Missing `parentMessageId` from in-memory storage caused replies to show as top-level messages.
- [Fixed] Implemented thread support in `MemStorage` so replies nest correctly when using in-memory mode.
- [Fixed] Missing `parentMessageId` from in-memory storage caused replies to show as top-level messages.
- [Added] GitHub Actions workflow running TypeScript and test checks.
- [Changed] Instagram credentials now read from environment variables.
- [Fixed] Implemented thread support in `MemStorage` so replies nest correctly when using in-memory mode.
- [Changed] Reply endpoint switched to `/api/${source}/reply` and payload now includes `messageId`.
- [Fixed] Messages with parentMessageId of 0 are now stored as null; client sends null for new parent messages.
- [Fixed] `ConversationThread` mutation now accepts `parentMessageId: number | null`.

## 2025-06-08
- [Added] `npm test` now runs a pretest script that installs dependencies if `vitest` is missing.
- [Added] README notes that `npm install` must be run so the `vitest` runner is available.
- [Codex][Added] Orange avatar ring for high intent conversations in `ThreadRow` and `ConversationThread`.
- [Codex][Added] Gated client logger and removed legacy ConversationThread files.
- [Codex][Changed] Updated conversation chip styling in `ThreadRow.tsx` to use a grayscale palette.
- [Codex][Fixed] Serialized objects in `ConversationThread.tsx` when logging to avoid TypeScript errors.
- [Codex][Added] Sample conversation data for UI testing with high-intent flag.
- [Codex][Fixed] Converted object logging calls in ConversationThread to strings for TypeScript compatibility.
- [Codex][Fixed] High-intent threads are now flagged correctly.
- [Codex][Fixed] UI now displays sample threads when no data is returned.
- [Codex][Added] Message and thread deletion with WhatsApp-style actions.

## 2025-06-09
- [Codex][Added] Faker-based message generation endpoints with tests and UI accordion tools.
- [Codex][Added] Message and thread deletion with WhatsApp-style actions.
- [Codex][Fixed] Deletion actions now immediately update the UI cache.
- [Codex][Changed] Conversation chips are lighter gray; selected threads now use a darker highlight.
- [Codex][Fixed] Selected thread styling broke due to missing `selected` prop in `ThreadRow`.
- [Codex][Fixed] `selected` defaults to `false` in `ThreadRow` to prevent runtime errors.
- [Codex][Fixed] Thread list messages now truncate within the container and show the full text on hover or long press.
- [Codex] [Fixed] Stopped auto-selecting the first thread after deletion so the conversation pane clears.
- [Codex][Fixed] Conversation list now shows the latest message with the sender's first name.
- [Codex][Fixed] Restored conversation chip rendering in `ThreadRow` and added unit test.
- [Codex][Fixed] Thread list now refreshes immediately after sending a reply so the left pane chip updates.
- [Codex][Fixed-3] Added `min-w-0` to `ThreadRow` container so conversation chips truncate correctly.
- [Codex][Added] Sidebar now includes a link to the Testing Tools page.
- [Replit Assistant][Changed] README now directs users to the Testing Tools page instead of the Messages page Tools accordion.
- [Codex][Changed] Tools menu restored to the main Messages interface for easier access.

- [Codex][Changed] Tools dropdown aligned with trigger using `right-0` so menu stays on screen.

- [Codex][Changed] "Generate For Thread" now uses a dropdown populated with thread names.

- [Codex][Changed] `/api/test/generate-for-user` now uses thread participant details and generates content referencing the participant.
<<<<<<< HEAD
- [Codex][Fixed] `/api/test/generate-for-user` returns messages with nested sender info so avatars display.
=======
>>>>>>> b8848dc9

## 2025-06-10
- [Codex][Added] Tools accordion on Messages page now includes refresh and webhook options.<|MERGE_RESOLUTION|>--- conflicted
+++ resolved
@@ -43,16 +43,8 @@
 - [Codex][Added] Sidebar now includes a link to the Testing Tools page.
 - [Replit Assistant][Changed] README now directs users to the Testing Tools page instead of the Messages page Tools accordion.
 - [Codex][Changed] Tools menu restored to the main Messages interface for easier access.
-
 - [Codex][Changed] Tools dropdown aligned with trigger using `right-0` so menu stays on screen.
-
 - [Codex][Changed] "Generate For Thread" now uses a dropdown populated with thread names.
-
 - [Codex][Changed] `/api/test/generate-for-user` now uses thread participant details and generates content referencing the participant.
-<<<<<<< HEAD
 - [Codex][Fixed] `/api/test/generate-for-user` returns messages with nested sender info so avatars display.
-=======
->>>>>>> b8848dc9
-
-## 2025-06-10
 - [Codex][Added] Tools accordion on Messages page now includes refresh and webhook options.