<!-- CHANGELOG.md -->
Follow the instructions in [Changelog Guide](CHANGELOG_GUIDE.md) to update this CHANGLOG.md file.

## 2025-06-07
- [Added] Created `CHANGELOG.md` and added contribution instructions to `README.md`.
- [Fixed] Missing `parentMessageId` from in-memory storage caused replies to show as top-level messages.
- [Fixed] Implemented thread support in `MemStorage` so replies nest correctly when using in-memory mode.
- [Fixed] Missing `parentMessageId` from in-memory storage caused replies to show as top-level messages.
- [Added] GitHub Actions workflow running TypeScript and test checks.
- [Changed] Instagram credentials now read from environment variables.
- [Fixed] Implemented thread support in `MemStorage` so replies nest correctly when using in-memory mode.
- [Changed] Reply endpoint switched to `/api/${source}/reply` and payload now includes `messageId`.
- [Fixed] Messages with parentMessageId of 0 are now stored as null; client sends null for new parent messages.
- [Fixed] `ConversationThread` mutation now accepts `parentMessageId: number | null`.

## 2025-06-08
- [Added] `npm test` now runs a pretest script that installs dependencies if `vitest` is missing.
- [Added] README notes that `npm install` must be run so the `vitest` runner is available.
- [Codex][Added] Orange avatar ring for high intent conversations in `ThreadRow` and `ConversationThread`.
- [Codex][Added] Gated client logger and removed legacy ConversationThread files.
- [Codex][Changed] Updated conversation chip styling in `ThreadRow.tsx` to use a grayscale palette.
- [Codex][Fixed] Serialized objects in `ConversationThread.tsx` when logging to avoid TypeScript errors.
- [Codex][Added] Sample conversation data for UI testing with high-intent flag.
- [Codex][Fixed] Converted object logging calls in ConversationThread to strings for TypeScript compatibility.
- [Codex][Fixed] High-intent threads are now flagged correctly.
- [Codex][Fixed] UI now displays sample threads when no data is returned.
- [Codex][Added] Message and thread deletion with WhatsApp-style actions.

## 2025-06-09
- [Codex][Added] Faker-based message generation endpoints with tests and UI accordion tools.
- [Codex][Added] Message and thread deletion with WhatsApp-style actions.
- [Codex][Fixed] Deletion actions now immediately update the UI cache.
- [Codex][Changed] Conversation chips are lighter gray; selected threads now use a darker highlight.
- [Codex][Fixed] Selected thread styling broke due to missing `selected` prop in `ThreadRow`.
- [Codex][Fixed] `selected` defaults to `false` in `ThreadRow` to prevent runtime errors.
- [Codex][Fixed] Thread list messages now truncate within the container and show the full text on hover or long press.
- [Codex] [Fixed] Stopped auto-selecting the first thread after deletion so the conversation pane clears.
- [Codex][Fixed] Conversation list now shows the latest message with the sender's first name.
- [Codex][Fixed] Restored conversation chip rendering in `ThreadRow` and added unit test.
- [Codex][Fixed] Thread list now refreshes immediately after sending a reply so the left pane chip updates.
- [Codex][Fixed-3] Added `min-w-0` to `ThreadRow` container so conversation chips truncate correctly.
- [Codex][Added] Sidebar now includes a link to the Testing Tools page.
- [Replit Assistant][Changed] README now directs users to the Testing Tools page instead of the Messages page Tools accordion.
- [Codex][Changed] Tools menu restored to the main Messages interface for easier access.
- [Codex][Changed] Tools dropdown aligned with trigger using `right-0` so menu stays on screen.
- [Codex][Changed] "Generate For Thread" now uses a dropdown populated with thread names.
- [Codex][Changed] `/api/test/generate-for-user` now uses thread participant details and generates content referencing the participant.
- [Codex][Fixed] `/api/test/generate-for-user` returns messages with nested sender info so avatars display.
- [Codex][Added] Tools accordion on Messages page now includes refresh and webhook options.

## 2025-06-10
- [Codex] Added "Generate Reply" button in `ConversationThread` for AI-assisted replies.
- [Codex] Fixed Message deletion now fades out and doesn't scroll to the bottom.
- [Codex] [dded]"Generate Reply" button in `ConversationThread` for AI-assisted replies.
- [Codex] [Added] Settings page now includes a Flex processing toggle and backend honors the field in OpenAI requests.
- [Codex] [Changed] Desktop view now wraps long message text instead of truncating it.
- [Codex] [Changed] Conversation thread now aligns outbound messages to the right and removes avatars for a WhatsApp-style view.
- [Codex] [Added] Composer "Generate Reply" button populates the message input.
- [Codex] [Changed-4] Dropdown menu now shows a grey chevron icon and only a Delete option.
- [Codex][Removed] Vertical thread lines from conversation and reply UI.
- [Codex][Fixed] Query invalidation keys now match `useMessages` so batch message generation refreshes all pages.
- [Codex] Generate Reply buttons now use a robot icon with a blue background.
- [Codex][Changed] "Updated bullet format examples in README.md, AGENTS.md, and CHANGELOG.md."
- [Codex][Changed] "Fixed spacing after agent name in README and CHANGELOG examples."
- [Codex] Clarified README changelog instructions and agent guidelines for missing date sections.
- [Codex] `/api/test/generate-for-user` accepts a `content` body so admins can send custom messages from the Tools menu.
- [Codex][Fixed] `/api/test/generate-for-user` now correctly uses the `content` body when provided.

## 2025-06-11
- [Codex][Fixed] Mobile conversation view no longer shows filter dropdown.
- [Codex][Added] `ChatHeader` component mimics WhatsApp chat header with back button and avatar.
- [Codex][Added] Sidebar link and new route for Privacy Policy page.
- [Codex][Changed] `/api/threads/:id/generate-reply` now generates dynamic replies using user settings.
- [Codex][Changed] AI Model setting now determines which OpenAI model is used for replies.
- [Codex][Added] Unit test confirms custom model is passed to the OpenAI API.
<<<<<<< HEAD
- [Codex][Fixed] Generate Reply now returns OpenAI content.
- [Codex][Fixed-2] Load env early in AI service so replies use OpenAI.
=======
- [Codex][Fixed] Generate Reply now returns OpenAI content.
>>>>>>> 3b30c090
<|MERGE_RESOLUTION|>--- conflicted
+++ resolved
@@ -73,9 +73,5 @@
 - [Codex][Changed] `/api/threads/:id/generate-reply` now generates dynamic replies using user settings.
 - [Codex][Changed] AI Model setting now determines which OpenAI model is used for replies.
 - [Codex][Added] Unit test confirms custom model is passed to the OpenAI API.
-<<<<<<< HEAD
 - [Codex][Fixed] Generate Reply now returns OpenAI content.
 - [Codex][Fixed-2] Load env early in AI service so replies use OpenAI.
-=======
-- [Codex][Fixed] Generate Reply now returns OpenAI content.
->>>>>>> 3b30c090
