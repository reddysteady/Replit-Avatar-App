# Changelog

All notable changes to this project will be documented in this file.

## 2025-06-07
- [Added] Created `CHANGELOG.md` and added contribution instructions to `README.md`.
- [Fixed] Missing `parentMessageId` from in-memory storage caused replies to show as top-level messages.
- [Fixed] Implemented thread support in `MemStorage` so replies nest correctly when using in-memory mode.
- [Fixed] Missing `parentMessageId` from in-memory storage caused replies to show as top-level messages.
- [Added] GitHub Actions workflow running TypeScript and test checks.
- [Changed] Instagram credentials now read from environment variables.
- [Fixed] Implemented thread support in `MemStorage` so replies nest correctly when using in-memory mode.

## 2025-06-08
- [Changed] Reply endpoint switched to `/api/${source}/reply` and payload now includes `messageId`.
- [Fixed] Messages with parentMessageId of 0 are now stored as null; client sends null for new parent messages.

<<<<<<< HEAD


## 2025-06-08
- [Changed] Updated ConversationThread posting logic to send replies and messages via /api/threads endpoints.
=======
## 2025-06-09
- [Fixed] `ConversationThread` mutation now accepts `parentMessageId: number | null`.

## 2025-06-08
- [Added] `npm test` now runs a pretest script that installs dependencies if `vitest` is missing.
- [Added] README notes that `npm install` must be run so the `vitest` runner is available.
- [Codex][Added] Orange avatar ring for high intent conversations in `ThreadRow` and `ConversationThread`.



## 2025-06-10
- [Codex][Added] Gated client logger and removed legacy ConversationThread files.
- [Codex][Changed] Updated conversation chip styling in `ThreadRow.tsx` to use a grayscale palette.
- [Codex][Fixed] Serialized objects in `ConversationThread.tsx` when logging to avoid TypeScript errors.

- [Codex][Added] Sample conversation data for UI testing with high-intent flag.
- [Codex][Fixed] Converted object logging calls in ConversationThread to strings for TypeScript compatibility.

## 2025-06-11
- [Codex][Added] Message and thread deletion with WhatsApp-style actions.
>>>>>>> 1bdd80ca
<|MERGE_RESOLUTION|>--- conflicted
+++ resolved
@@ -15,15 +15,12 @@
 - [Changed] Reply endpoint switched to `/api/${source}/reply` and payload now includes `messageId`.
 - [Fixed] Messages with parentMessageId of 0 are now stored as null; client sends null for new parent messages.
 
-<<<<<<< HEAD
+## 2025-06-09
+- [Fixed] `ConversationThread` mutation now accepts `parentMessageId: number | null`.
 
 
 ## 2025-06-08
 - [Changed] Updated ConversationThread posting logic to send replies and messages via /api/threads endpoints.
-=======
-## 2025-06-09
-- [Fixed] `ConversationThread` mutation now accepts `parentMessageId: number | null`.
-
 ## 2025-06-08
 - [Added] `npm test` now runs a pretest script that installs dependencies if `vitest` is missing.
 - [Added] README notes that `npm install` must be run so the `vitest` runner is available.
@@ -41,4 +38,4 @@
 
 ## 2025-06-11
 - [Codex][Added] Message and thread deletion with WhatsApp-style actions.
->>>>>>> 1bdd80ca
+=