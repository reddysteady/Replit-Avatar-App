--- conflicted
+++ resolved
@@ -3,16 +3,10 @@
 import type { Server } from 'http'
 import { MemStorage } from './storage'
 
-<<<<<<< HEAD
+
 const mockAiService = { generateReply: vi.fn() }
 
 vi.mock('./services/openai', () => ({ aiService: mockAiService }))
-=======
-const generateReply = vi.fn()
-
-vi.mock('./services/openai', () => ({ aiService: { generateReply } }))
->>>>>>> 8898d059
-
 let server: Server
 let baseUrl: string
 let mem: MemStorage
@@ -77,7 +71,7 @@
     expect(stored?.content).toBe('Custom test message')
   })
 
-<<<<<<< HEAD
+
   it('generate-reply returns AI response', async () => {
     const thread = await mem.createThread({
       userId: 1,
@@ -101,36 +95,6 @@
     const data = await res.json()
     expect(mockAiService.generateReply).toHaveBeenCalled()
     expect(data.generatedReply).toBe('dynamic reply')
-=======
 
-  it('thread generate-reply returns AI response', async () => {
-    const thread = await mem.createThread({
-      userId: 1,
-      externalParticipantId: 'z',
-      participantName: 'tester',
-
-      source: 'instagram',
-      metadata: {}
-    })
-
-    await mem.addMessageToThread(thread.id, {
-      source: 'instagram',
-      content: 'Hello',
-      externalId: 'ext-1',
-      senderId: 'z',
-      senderName: 'tester',
-      timestamp: new Date(),
-      status: 'new',
-      userId: 1,
-      metadata: {}
-    })
-
-    generateReply.mockResolvedValueOnce('dynamic reply')
-    const res = await fetch(`${baseUrl}/api/threads/${thread.id}/generate-reply`, { method: 'POST' })
-    expect(res.status).toBe(200)
-    const data = await res.json()
-    expect(data.generatedReply).toBe('dynamic reply')
-
->>>>>>> 8898d059
   })
 })