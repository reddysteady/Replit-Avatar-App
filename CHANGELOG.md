<!-- CHANGELOG.md -->

Follow the instructions in [Changelog Guide](CHANGELOG_GUIDE.md) to update this CHANGLOG.md file.

## 2025-06-07

- [Added] Created `CHANGELOG.md` and added contribution instructions to `README.md`.
- [Fixed] Missing `parentMessageId` from in-memory storage caused replies to show as top-level messages.
- [Fixed] Implemented thread support in `MemStorage` so replies nest correctly when using in-memory mode.
- [Fixed] Missing `parentMessageId` from in-memory storage caused replies to show as top-level messages.
- [Added] GitHub Actions workflow running TypeScript and test checks.
- [Changed] Instagram credentials now read from environment variables.
- [Fixed] Implemented thread support in `MemStorage` so replies nest correctly when using in-memory mode.
- [Changed] Reply endpoint switched to `/api/${source}/reply` and payload now includes `messageId`.
- [Fixed] Messages with parentMessageId of 0 are now stored as null; client sends null for new parent messages.
- [Fixed] `ConversationThread` mutation now accepts `parentMessageId: number | null`.

## 2025-06-08

- [Added] `npm test` now runs a pretest script that installs dependencies if `vitest` is missing.
- [Added] README notes that `npm install` must be run so the `vitest` runner is available.
- [Codex][Added] Orange avatar ring for high intent conversations in `ThreadRow` and `ConversationThread`.
- [Codex][Added] Gated client logger and removed legacy ConversationThread files.
- [Codex][Changed] Updated conversation chip styling in `ThreadRow.tsx` to use a grayscale palette.
- [Codex][Fixed] Serialized objects in `ConversationThread.tsx` when logging to avoid TypeScript errors.
- [Codex][Added] Sample conversation data for UI testing with high-intent flag.
- [Codex][Fixed] Converted object logging calls in ConversationThread to strings for TypeScript compatibility.
- [Codex][Fixed] High-intent threads are now flagged correctly.
- [Codex][Fixed] UI now displays sample threads when no data is returned.
- [Codex][Added] Message and thread deletion with WhatsApp-style actions.

## 2025-06-09

- [Codex][Added] Faker-based message generation endpoints with tests and UI accordion tools.
- [Codex][Added] Message and thread deletion with WhatsApp-style actions.
- [Codex][Fixed] Deletion actions now immediately update the UI cache.
- [Codex][Changed] Conversation chips are lighter gray; selected threads now use a darker highlight.
- [Codex][Fixed] Selected thread styling broke due to missing `selected` prop in `ThreadRow`.
- [Codex][Fixed] `selected` defaults to `false` in `ThreadRow` to prevent runtime errors.
- [Codex][Fixed] Thread list messages now truncate within the container and show the full text on hover or long press.
- [Codex] [Fixed] Stopped auto-selecting the first thread after deletion so the conversation pane clears.
- [Codex][Fixed] Conversation list now shows the latest message with the sender's first name.
- [Codex][Fixed] Restored conversation chip rendering in `ThreadRow` and added unit test.
- [Codex][Fixed] Thread list now refreshes immediately after sending a reply so the left pane chip updates.
- [Codex][Fixed-3] Added `min-w-0` to `ThreadRow` container so conversation chips truncate correctly.
- [Codex][Added] Sidebar now includes a link to the Testing Tools page.
- [Replit Assistant][Changed] README now directs users to the Testing Tools page instead of the Messages page Tools accordion.
- [Codex][Changed] Tools menu restored to the main Messages interface for easier access.
- [Codex][Changed] Tools dropdown aligned with trigger using `right-0` so menu stays on screen.
- [Codex][Changed] "Generate For Thread" now uses a dropdown populated with thread names.
- [Codex][Changed] `/api/test/generate-for-user` now uses thread participant details and generates content referencing the participant.
- [Codex][Fixed] `/api/test/generate-for-user` returns messages with nested sender info so avatars display.
- [Codex][Added] Tools accordion on Messages page now includes refresh and webhook options.

## 2025-06-10

- [Codex] Added "Generate Reply" button in `ConversationThread` for AI-assisted replies.
- [Codex] Fixed Message deletion now fades out and doesn't scroll to the bottom.
- [Codex] [dded]"Generate Reply" button in `ConversationThread` for AI-assisted replies.
- [Codex] [Added] Settings page now includes a Flex processing toggle and backend honors the field in OpenAI requests.
- [Codex] [Changed] Desktop view now wraps long message text instead of truncating it.
- [Codex] [Changed] Conversation thread now aligns outbound messages to the right and removes avatars for a WhatsApp-style view.
- [Codex] [Added] Composer "Generate Reply" button populates the message input.
- [Codex] [Changed-4] Dropdown menu now shows a grey chevron icon and only a Delete option.
- [Codex][Removed] Vertical thread lines from conversation and reply UI.
- [Codex][Fixed] Query invalidation keys now match `useMessages` so batch message generation refreshes all pages.
- [Codex] Generate Reply buttons now use a robot icon with a blue background.
- [Codex][Changed] "Updated bullet format examples in README.md, AGENTS.md, and CHANGELOG.md."
- [Codex][Changed] "Fixed spacing after agent name in README and CHANGELOG examples."
- [Codex] Clarified README changelog instructions and agent guidelines for missing date sections.
- [Codex] `/api/test/generate-for-user` accepts a `content` body so admins can send custom messages from the Tools menu.
- [Codex][Fixed] `/api/test/generate-for-user` now correctly uses the `content` body when provided.

## 2025-06-11

- [Codex][Added] TypeScript and ESLint build scripts.
- [Codex][Changed] Fixed lint/type-check errors across src.
- [Codex][Fixed] Mobile conversation view no longer shows filter dropdown.
- [Codex][Added] `ChatHeader` component mimics WhatsApp chat header with back button and avatar.
- [Codex][Added] Sidebar link and new route for Privacy Policy page.
- [Codex][Changed] `/api/threads/:id/generate-reply` now generates dynamic replies using user settings.
- [Codex][Changed] AI Model setting now determines which OpenAI model is used for replies.
- [Codex][Added] Unit test confirms custom model is passed to the OpenAI API.
- [Codex][Fixed] Generate Reply now returns OpenAI content.
- [Codex][Fixed-2] Load env early in AI service so replies use OpenAI.
- [Codex][Added] OPENAI_API_KEY example variable.
- [Codex][Fixed-3] AI service now falls back to stored OpenAI tokens when env key is missing.
- [Codex][Changed-4] Warn when OpenAI API key missing and log updates to /api/settings.
  [Codex][Fixed-4] generateAiReply now checks response.ok and logs server errors.
  [Codex][Changed] AI service prefers stored OpenAI token over environment variable.

## 2025-06-12

- [Codex][Changed] Removed manual dotenv parser from AI service.
- [Codex][Fixed] AI reply generation errors now show detailed messages.
- [Codex][Fixed] generateReply correctly accesses keySource across error handling.
- [Codex][Removed] Mobile long press to expand messages.
[Codex][Changed] Mobile chat header now includes menu icon and sits at page top.
[Codex][Changed] ChatHeader only appears in conversation view; thread list restored MobileHeader.
[Codex][Changed] Burger menu items now use minimal text styles.
[Codex][Changed] Burger menu padding trimmed and icons added for thread actions.
- [Codex][Changed] Mobile conversation view now uses `ChatHeader` for WhatsApp-style back navigation.
- [Codex][Removed] Removed page header so `ChatHeader` sits at top.
- [Codex][Changed] Burger menu opens as overlay panel with grouped tools.
- [Codex][Fixed] Restored desktop header with page title, tools, and filter menu.
[Codex][Changed] ChatHeader displayed on mobile conversation view only.
- [Codex][Added] DEBUG_AI logs around batch message generation for troubleshooting.
<<<<<<< HEAD

## 2025-06-14

- [Codex][Added] `/api/content/search` endpoint for embedding-based content lookup.

=======
- [Codex][Added] Migration adds PGVector extension and `content_items` table.
- [Codex][Added] /api/content/search endpoint and ranking tests.
- [Codex][Added] Content item storage and vector search.
>>>>>>> 4f73d00b
<|MERGE_RESOLUTION|>--- conflicted
+++ resolved
@@ -105,14 +105,7 @@
 - [Codex][Fixed] Restored desktop header with page title, tools, and filter menu.
 [Codex][Changed] ChatHeader displayed on mobile conversation view only.
 - [Codex][Added] DEBUG_AI logs around batch message generation for troubleshooting.
-<<<<<<< HEAD
-
-## 2025-06-14
-
 - [Codex][Added] `/api/content/search` endpoint for embedding-based content lookup.
-
-=======
 - [Codex][Added] Migration adds PGVector extension and `content_items` table.
 - [Codex][Added] /api/content/search endpoint and ranking tests.
-- [Codex][Added] Content item storage and vector search.
->>>>>>> 4f73d00b
+- [Codex][Added] Content item storage and vector search.