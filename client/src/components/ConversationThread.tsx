// See CHANGELOG.md for 2025-06-11 [Added]
// See CHANGELOG.md for 2025-06-10 [Added]
// See CHANGELOG.md for 2025-06-10 [Fixed]
// See CHANGELOG.md for 2025-06-09 [Fixed]
// ===== client/src/components/ConversationThread.tsx =====
// See CHANGELOG.md for 2025-06-08 [Fixed]
// See CHANGELOG.md for 2025-06-08 [Added]
import React, { useRef, useEffect, useState } from 'react';
import { useQuery, useMutation, useQueryClient } from '@tanstack/react-query';
import { useMessageThreading, ThreadedMessageType } from '@/hooks/useMessageThreading';
<<<<<<< HEAD
import { MessageType, ThreadType } from '@shared/schema';
=======
import { MessageType } from '@shared/schema';
>>>>>>> 429c036b
import { Loader2, Send, MoreVertical } from 'lucide-react';
import { Button } from '@/components/ui/button';
import { Textarea } from '@/components/ui/textarea';
import { useToast } from '@/hooks/use-toast';
import { apiRequest } from '@/lib/queryClient';
import { log } from '@/lib/logger';
import { DropdownMenu, DropdownMenuTrigger, DropdownMenuContent, DropdownMenuItem } from '@/components/ui/dropdown-menu';
import { useIsMobile } from '@/hooks/use-mobile';

interface ConversationThreadProps {
  threadId?: number;
  threadData?: any;
  messages?: MessageType[];
  showBackButton?: boolean;
  onBack?: () => void;
  onDeleted?: () => void;
}

// Recursive renderer for threaded messages
function ThreadedMessage({ msg, threadId, setShowMobileActions }: { msg: ThreadedMessageType; threadId: number; setShowMobileActions: React.Dispatch<React.SetStateAction<{ id: number; onReply: () => void; onDelete: () => void } | null>> }) {
  const [isReplying, setIsReplying] = useState(false);
  const [replyText, setReplyText] = useState('');
  const { toast } = useToast();
  const queryClient = useQueryClient();
  const isMobile = useIsMobile();
  const holdTimer = useRef<NodeJS.Timeout | null>(null);
  const { mutate: deleteMessage } = useMutation({
    mutationFn: (id: number) => apiRequest('DELETE', `/api/messages/${id}`, {}),
<<<<<<< HEAD
    onSuccess: (_, id) => {
      queryClient.setQueryData<MessageType[]>(
        ['thread-messages', threadId],
        (old) => old?.filter((m) => m.id !== id) || []
      );
=======
    onSuccess: () => {
      queryClient.invalidateQueries({ queryKey: ['thread-messages', threadId] });
>>>>>>> 429c036b
      toast({ title: 'Message deleted' });
    },
    onError: () => {
      toast({ title: 'Failed to delete message', variant: 'destructive' });
    }
  });
  const { mutate: postReply } = useMutation({
    mutationFn: (payload: { content: string; parentMessageId: number | null }) =>
      apiRequest('POST', `/api/threads/${msg.threadId}/reply`, payload).then(res => res.json()),
  });
  
  // Display default avatar if none provided
  const avatarUrl = msg.sender?.avatar || 'https://ui-avatars.com/api/?name=' + encodeURIComponent(msg.sender?.name || 'User');
  
  // Handle reply submission
  const handleReplySubmit = async (e: React.FormEvent) => {
    e.preventDefault();
    if (!replyText.trim()) return;

    postReply({ content: replyText, parentMessageId: msg.id });

    // Reset form
    setReplyText('');
    setIsReplying(false);
  };

  const handleDelete = () => deleteMessage(msg.id);

  const startHold = () => {
    if (!isMobile) return;
    holdTimer.current = setTimeout(() => {
      setShowMobileActions({ id: msg.id, onReply: () => setIsReplying(true), onDelete: handleDelete });
    }, 500);
  };

  const cancelHold = () => {
    if (holdTimer.current) {
      clearTimeout(holdTimer.current);
      holdTimer.current = null;
    }
  };
  
  return (
    <div style={{ paddingLeft: msg.depth * 20 }} className="mb-4 relative">
      {/* Vertical line connecting replies */}
      {msg.depth > 0 && (
        <div 
          className="absolute left-0 top-0 bottom-0 border-l-2 border-gray-200" 
          style={{ left: (msg.depth * 20) - 10 + 'px' }}
        />
      )}
      
      <div className="bg-white rounded-lg shadow-sm border border-gray-100 p-3">
        <div className="flex items-start">
          <img
            src={avatarUrl}
            alt={msg.sender?.name || 'User'}
            className="w-8 h-8 rounded-full mr-2"
          />
          <div className="flex-1">
            <div className="text-sm font-semibold">{msg.sender?.name || 'User'}</div>
            <div className="text-sm text-gray-800 whitespace-pre-wrap">{msg.content}</div>
            <div className="flex justify-between items-center mt-1" onTouchStart={startHold} onTouchEnd={cancelHold}>
              <div className="text-xs text-gray-500">{new Date(msg.timestamp).toLocaleString()}</div>
              {!isMobile && (
                <DropdownMenu>
                  <DropdownMenuTrigger asChild>
                    <Button variant="ghost" size="icon" className="h-6 w-6">
                      <MoreVertical className="h-4 w-4" />
                    </Button>
                  </DropdownMenuTrigger>
                  <DropdownMenuContent>
                    <DropdownMenuItem onSelect={() => setIsReplying(true)}>Reply</DropdownMenuItem>
                    <DropdownMenuItem onSelect={handleDelete}>Delete</DropdownMenuItem>
                  </DropdownMenuContent>
                </DropdownMenu>
              )}
            </div>
            
            {/* Reply form */}
            {isReplying && (
              <form onSubmit={handleReplySubmit} className="mt-2">
                <Textarea
                  placeholder="Type your reply..."
                  value={replyText}
                  onChange={(e) => setReplyText(e.target.value)}
                  className="min-h-[60px] text-sm"
                />
                <div className="flex justify-end mt-2">
                  <Button 
                    type="button" 
                    variant="outline" 
                    size="sm"
                    onClick={() => setIsReplying(false)}
                    className="mr-2"
                  >
                    Cancel
                  </Button>
                  <Button type="submit" size="sm">
                    <Send className="h-3 w-3 mr-1" />
                    Send
                  </Button>
                </div>
              </form>
            )}
          </div>
        </div>
      </div>
      
      {/* Render child messages */}
      {msg.childMessages.length > 0 && (
        <div className="mt-2">
          {msg.childMessages.map(child => (
            <ThreadedMessage key={child.id} msg={child} threadId={threadId} setShowMobileActions={setShowMobileActions} />
          ))}
        </div>
      )}
    </div>
  );
}

const ConversationThread: React.FC<ConversationThreadProps> = ({
  threadId,
  threadData,
  messages: propMessages,
  showBackButton = false,
  onBack,
  onDeleted
}) => {
  const [replyText, setReplyText] = useState('');
  const endRef = useRef<HTMLDivElement>(null);
  const { toast } = useToast();
  const queryClient = useQueryClient();
  const isMobile = useIsMobile();
  const [showMobileActions, setShowMobileActions] = useState<{ id: number; onReply: () => void; onDelete: () => void } | null>(null);
  const { mutate: postMessage } = useMutation({
    mutationFn: (payload: { content: string; parentMessageId: number | null }) =>
      apiRequest('POST', `/api/threads/${threadId}/reply`, payload).then(res => res.json()),
  });

  const { mutate: deleteThread } = useMutation({
    mutationFn: () => apiRequest('DELETE', `/api/threads/${threadId}`, {}),
    onSuccess: () => {
<<<<<<< HEAD
      queryClient.setQueryData<ThreadType[]>(
        ['/api/threads'],
        (old) => old?.filter((t) => t.id !== threadId) || []
      );
=======
      queryClient.invalidateQueries({ queryKey: ['/api/threads'] });
>>>>>>> 429c036b
      toast({ title: 'Thread deleted' });
      onDeleted?.();
    },
    onError: () => {
      toast({ title: 'Failed to delete thread', variant: 'destructive' });
    }
  });
  
  // Fetch flat messages for the thread and build the threaded hierarchy on the client
  const {
    data: fetchedMessages,
    isLoading,
    error
  } = useQuery({
    queryKey: ['thread-messages', threadId],
    queryFn: async () => {
      if (!threadId) return [];
      const response = await fetch(`/api/threads/${threadId}/messages`);
      if (!response.ok) {
        throw new Error('Failed to fetch thread messages');
      }
      return response.json();
    },
    enabled: !!threadId && !propMessages,
    refetchInterval: 5000,
  });

  // Use messages from props if available, otherwise thread the fetched messages
  const finalMessages = propMessages
    ? useMessageThreading(propMessages).threadedMessages
    : useMessageThreading(fetchedMessages).threadedMessages;
  

  // Stringify metadata for logging to match logger signature
  log(
    "Message render triggered " +
      JSON.stringify({
        messagesLoaded: finalMessages ? finalMessages.length : 0,
        threadId,
        fetchedCount: fetchedMessages ? fetchedMessages.length : 0,
      })
  );
  
  if (finalMessages && finalMessages.length > 0) {
    log("Rendering Thread #" + threadId + " with enhanced conversation threading");
    log(
      "Top-level threaded messages: " +
        JSON.stringify(
          finalMessages.map((m) => ({ id: m.id, hasChildren: m.childMessages.length }))
        )
    );
  }

  // Scroll to bottom on new messages
  useEffect(() => {
    if (finalMessages && finalMessages.length > 0) {
      endRef.current?.scrollIntoView({ behavior: 'smooth' });
    }
  }, [finalMessages]);
  
  // Handle sending a new message
  const handleSendMessage = async (e: React.FormEvent) => {
    e.preventDefault();
    if (!replyText.trim() || !threadId) return;

    try {
      // parentMessageId of 0 caused server-side issues; see CHANGELOG.md for 2025-06-08 [Fixed]
      postMessage({ content: replyText, parentMessageId: null });

      // Reset form
      setReplyText('');
    } catch (error) {
      toast({
        title: "Error sending message",
        description: "There was a problem sending your message. Please try again.",
        variant: "destructive"
      });
    }
  };

  const handleComposerKeyDown = (
    e: React.KeyboardEvent<HTMLTextAreaElement>
  ) => {
    if (e.key === 'Enter' && !e.shiftKey && !e.ctrlKey) {
      e.preventDefault();
      if (replyText.trim()) {
        handleSendMessage(e as unknown as React.FormEvent);
      }
    }
  };
  
  // Loading state
  if (isLoading) {
    return (
      <div className="flex items-center justify-center h-full">
        <div className="flex flex-col items-center">
          <Loader2 className="h-8 w-8 animate-spin text-blue-500 mb-2" />
          <p className="text-gray-500">Loading conversation...</p>
        </div>
      </div>
    );
  }
  
  // Error state
  if (error) {
    return (
      <div className="flex items-center justify-center h-full">
        <div className="bg-red-50 border border-red-200 rounded-lg p-6 max-w-md">
          <h3 className="text-red-800 font-medium mb-2">Error loading conversation</h3>
          <p className="text-red-700">
            There was a problem loading this conversation. Please try refreshing the page.
          </p>
        </div>
      </div>
    );
  }
  
  return (
    <div className="flex flex-col h-full">
      {/* Thread header with participant info */}
      {threadData && (
        <div className="px-4 py-3 border-b flex items-center bg-white">
          {showBackButton && onBack && (
            <Button variant="ghost" size="sm" onClick={onBack} className="mr-2">
              ←
            </Button>
          )}
          <div className="flex items-center">
            <div
              className={`w-10 h-10 rounded-full mr-3 flex-shrink-0 overflow-hidden ring-2 ${
                threadData.isHighIntent ? 'ring-orange-500' : 'ring-gray-300'
              } bg-gray-200`}
            >
              {threadData.participantAvatar ? (
                <img
                  src={threadData.participantAvatar}
                  alt={threadData.participantName}
                  className="w-full h-full object-cover" 
                />
              ) : (
                <div className="w-full h-full flex items-center justify-center text-gray-500 font-medium">
                  {threadData.participantName.substring(0, 1).toUpperCase()}
                </div>
              )}
            </div>
            <div>
              <h3 className="font-medium">{threadData.participantName}</h3>
              <div className="text-xs text-gray-500 flex items-center">
                <span className="capitalize">{threadData.source}</span>
                {threadData.isHighIntent && (
                  <span className="ml-2 px-1.5 py-0.5 bg-amber-100 text-amber-800 rounded text-xs font-medium">
                    High Intent
                  </span>
                )}
              </div>
            </div>
          </div>
          <div className="ml-auto">
            <DropdownMenu>
              <DropdownMenuTrigger asChild>
                <Button variant="ghost" size="icon">
                  <MoreVertical className="h-4 w-4" />
                </Button>
              </DropdownMenuTrigger>
              <DropdownMenuContent align="end">
                <DropdownMenuItem onSelect={() => deleteThread()}>Delete Thread</DropdownMenuItem>
              </DropdownMenuContent>
            </DropdownMenu>
          </div>
        </div>
      )}

      {isMobile && showMobileActions && (
        <div className="fixed top-0 left-0 right-0 bg-white border-b z-20 flex justify-end space-x-2 p-2">
          <Button size="sm" variant="ghost" onClick={() => { showMobileActions.onReply(); setShowMobileActions(null); }}>
            Reply
          </Button>
          <Button size="sm" variant="ghost" onClick={() => { showMobileActions.onDelete(); setShowMobileActions(null); }}>
            Delete
          </Button>
        </div>
      )}
      
      {/* Messages container */}
      <div className="flex-1 overflow-y-auto p-4 bg-gray-50">
        {!finalMessages || finalMessages.length === 0 ? (
          <div className="flex items-center justify-center h-full">
            <p className="text-gray-500">No messages in this conversation yet.</p>
          </div>
        ) : (
          <>
            {finalMessages.map(root => (
              <ThreadedMessage key={root.id} msg={root} threadId={threadId!} setShowMobileActions={setShowMobileActions} />
            ))}
          </>
        )}
        <div ref={endRef} />
      </div>
      
      {/* Reply form */}
      <div className="p-3 border-t bg-white">
        <form onSubmit={handleSendMessage} className="flex">
          <Textarea
            aria-label="Message input"
            placeholder="Type your message..."
            value={replyText}
            onChange={(e) => setReplyText(e.target.value)}
            onKeyDown={handleComposerKeyDown}
            className="flex-1 min-h-[60px] resize-none"
          />
          <Button
            type="submit"
            className="ml-2 self-end"
            disabled={!replyText.trim()}
          >
            <Send className="h-4 w-4" />
          </Button>
        </form>
        <div className="text-xs text-gray-500 mt-1">
          Press Enter to send • Shift + Enter for new line
        </div>
      </div>
    </div>
  );
};

export default ConversationThread;<|MERGE_RESOLUTION|>--- conflicted
+++ resolved
@@ -8,11 +8,7 @@
 import React, { useRef, useEffect, useState } from 'react';
 import { useQuery, useMutation, useQueryClient } from '@tanstack/react-query';
 import { useMessageThreading, ThreadedMessageType } from '@/hooks/useMessageThreading';
-<<<<<<< HEAD
 import { MessageType, ThreadType } from '@shared/schema';
-=======
-import { MessageType } from '@shared/schema';
->>>>>>> 429c036b
 import { Loader2, Send, MoreVertical } from 'lucide-react';
 import { Button } from '@/components/ui/button';
 import { Textarea } from '@/components/ui/textarea';
@@ -41,16 +37,11 @@
   const holdTimer = useRef<NodeJS.Timeout | null>(null);
   const { mutate: deleteMessage } = useMutation({
     mutationFn: (id: number) => apiRequest('DELETE', `/api/messages/${id}`, {}),
-<<<<<<< HEAD
     onSuccess: (_, id) => {
       queryClient.setQueryData<MessageType[]>(
         ['thread-messages', threadId],
         (old) => old?.filter((m) => m.id !== id) || []
       );
-=======
-    onSuccess: () => {
-      queryClient.invalidateQueries({ queryKey: ['thread-messages', threadId] });
->>>>>>> 429c036b
       toast({ title: 'Message deleted' });
     },
     onError: () => {
@@ -194,14 +185,12 @@
   const { mutate: deleteThread } = useMutation({
     mutationFn: () => apiRequest('DELETE', `/api/threads/${threadId}`, {}),
     onSuccess: () => {
-<<<<<<< HEAD
       queryClient.setQueryData<ThreadType[]>(
         ['/api/threads'],
         (old) => old?.filter((t) => t.id !== threadId) || []
       );
-=======
       queryClient.invalidateQueries({ queryKey: ['/api/threads'] });
->>>>>>> 429c036b
+
       toast({ title: 'Thread deleted' });
       onDeleted?.();
     },
