--- conflicted
+++ resolved
@@ -228,7 +228,6 @@
 
   async addMessageToThread(
     threadId: number,
-<<<<<<< HEAD
     messageData: Omit<InsertMessage, 'id'>,
   ): Promise<Message> {
     const payload: any = { ...messageData }
@@ -237,16 +236,6 @@
     const [newMessage] = await db
       .insert(messages)
       .values({ ...payload, threadId })
-=======
-    messageData: Omit<InsertMessage, 'threadId' | 'id'>,
-  ): Promise<Message> {
-    // Ensure we don't pass an 'id' field to let the database auto-generate it
-    const { id, ...cleanMessageData } = messageData as any
-
-    const [newMessage] = await db
-      .insert(messages)
-      .values({ ...cleanMessageData, threadId })
->>>>>>> 46ea3360
       .returning()
 
     // Get the thread first to properly update unread count
@@ -427,16 +416,9 @@
     if (process.env.DEBUG_AI) {
       log(`[DEBUG-AI] inserting message ${JSON.stringify(message)}`)
     }
-
-<<<<<<< HEAD
     const payload: any = { ...message }
     delete payload.id
-
     const [newMessage] = await db.insert(messages).values(payload).returning()
-=======
-    const [newMessage] = await db.insert(messages).values(message).returning()
->>>>>>> 46ea3360
-
     if (process.env.DEBUG_AI) {
       log(`[DEBUG-AI] inserted message ${newMessage.id}`)
     }
@@ -498,11 +480,8 @@
       },
       aiSettings: {
         temperature: 0.7,
-<<<<<<< HEAD
         creatorToneDescription:
           'Friendly, helpful, and professional. I use emojis occasionally and aim to provide valuable information in a conversational tone.',
-=======
->>>>>>> 46ea3360
         maxResponseLength: 500,
         model: 'gpt-4o',
         autoReplyInstagram: false,
@@ -525,11 +504,8 @@
       airtableToken: '',
       airtableBaseId: '',
       airtableTableName: 'Leads',
-<<<<<<< HEAD
       creatorToneDescription:
         'Friendly, helpful, and professional. I use emojis occasionally and aim to provide valuable information in a conversational tone.',
-=======
->>>>>>> 46ea3360
       aiTemperature: 70, // 0.7
       aiModel: 'gpt-4o',
       maxResponseLength: 500,
