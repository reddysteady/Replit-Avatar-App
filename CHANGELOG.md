--- conflicted
+++ resolved
@@ -74,9 +74,7 @@
 - [Codex][Fixed] Mobile conversation view no longer shows filter dropdown.
 - [Codex][Added] `ChatHeader` component mimics WhatsApp chat header with back button and avatar.
 - [Codex][Added] Sidebar link and new route for Privacy Policy page.
-<<<<<<< HEAD
 - [Codex][Changed] `/api/threads/:id/generate-reply` now returns AI-generated responses using stored settings.
-=======
 - [Codex][Changed] `/api/threads/:id/generate-reply` now generates replies via `aiService`.
->>>>>>> 9ee9d9bf
 
+
