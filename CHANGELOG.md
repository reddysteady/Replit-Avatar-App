<!-- CHANGELOG.md -->

Follow the instructions in [Changelog Guide](CHANGELOG_GUIDE.md) to update this
CHANGLOG.md file.

## 2025-06-07

- [Added] Created `CHANGELOG.md` and added contribution instructions to
  `README.md`.
- [Fixed] Missing `parentMessageId` from in-memory storage caused replies to
  show as top-level messages.
- [Fixed] Implemented thread support in `MemStorage` so replies nest correctly
  when using in-memory mode.
- [Fixed] Missing `parentMessageId` from in-memory storage caused replies to
  show as top-level messages.
- [Added] GitHub Actions workflow running TypeScript and test checks.
- [Changed] Instagram credentials now read from environment variables.
- [Fixed] Implemented thread support in `MemStorage` so replies nest correctly
  when using in-memory mode.
- [Changed] Reply endpoint switched to `/api/${source}/reply` and payload now
  includes `messageId`.
- [Fixed] Messages with parentMessageId of 0 are now stored as null; client
  sends null for new parent messages.
- [Fixed] `ConversationThread` mutation now accepts
  `parentMessageId: number | null`.

## 2025-06-08

- [Added] `npm test` now runs a pretest script that installs dependencies if
  `vitest` is missing.
- [Added] README notes that `npm install` must be run so the `vitest` runner is
  available.
- [Codex][Added] Orange avatar ring for high intent conversations in `ThreadRow`
  and `ConversationThread`.
- [Codex][Added] Gated client logger and removed legacy ConversationThread
  files.
- [Codex][Changed] Updated conversation chip styling in `ThreadRow.tsx` to use a
  grayscale palette.
- [Codex][Fixed] Serialized objects in `ConversationThread.tsx` when logging to
  avoid TypeScript errors.
- [Codex][Added] Sample conversation data for UI testing with high-intent flag.
- [Codex][Fixed] Converted object logging calls in ConversationThread to strings
  for TypeScript compatibility.
- [Codex][Fixed] High-intent threads are now flagged correctly.
- [Codex][Fixed] UI now displays sample threads when no data is returned.
- [Codex][Added] Message and thread deletion with WhatsApp-style actions.

## 2025-06-09

- [Codex][Added] Faker-based message generation endpoints with tests and UI
  accordion tools.
- [Codex][Added] Message and thread deletion with WhatsApp-style actions.
- [Codex][Fixed] Deletion actions now immediately update the UI cache.
- [Codex][Changed] Conversation chips are lighter gray; selected threads now use
  a darker highlight.
- [Codex][Fixed] Selected thread styling broke due to missing `selected` prop in
  `ThreadRow`.
- [Codex][Fixed] `selected` defaults to `false` in `ThreadRow` to prevent
  runtime errors.
- [Codex][Fixed] Thread list messages now truncate within the container and show
  the full text on hover or long press.
- [Codex] [Fixed] Stopped auto-selecting the first thread after deletion so the
  conversation pane clears.
- [Codex][Fixed] Conversation list now shows the latest message with the
  sender's first name.
- [Codex][Fixed] Restored conversation chip rendering in `ThreadRow` and added
  unit test.
- [Codex][Fixed] Thread list now refreshes immediately after sending a reply so
  the left pane chip updates.
- [Codex][Fixed-3] Added `min-w-0` to `ThreadRow` container so conversation
  chips truncate correctly.
- [Codex][Added] Sidebar now includes a link to the Testing Tools page.
- [Replit Assistant][Changed] README now directs users to the Testing Tools page
  instead of the Messages page Tools accordion.
- [Codex][Changed] Tools menu restored to the main Messages interface for easier
  access.
- [Codex][Changed] Tools dropdown aligned with trigger using `right-0` so menu
  stays on screen.
- [Codex][Changed] "Generate For Thread" now uses a dropdown populated with
  thread names.
- [Codex][Changed] `/api/test/generate-for-user` now uses thread participant
  details and generates content referencing the participant.
- [Codex][Fixed] `/api/test/generate-for-user` returns messages with nested
  sender info so avatars display.
- [Codex][Added] Tools accordion on Messages page now includes refresh and
  webhook options.

## 2025-06-10

- [Codex] Added "Generate Reply" button in `ConversationThread` for AI-assisted
  replies.
- [Codex] Fixed Message deletion now fades out and doesn't scroll to the bottom.
- [Codex] [dded]"Generate Reply" button in `ConversationThread` for AI-assisted
  replies.
- [Codex] [Added] Settings page now includes a Flex processing toggle and
  backend honors the field in OpenAI requests.
- [Codex] [Changed] Desktop view now wraps long message text instead of
  truncating it.
- [Codex] [Changed] Conversation thread now aligns outbound messages to the
  right and removes avatars for a WhatsApp-style view.
- [Codex] [Added] Composer "Generate Reply" button populates the message input.
- [Codex] [Changed-4] Dropdown menu now shows a grey chevron icon and only a
  Delete option.
- [Codex][Removed] Vertical thread lines from conversation and reply UI.
- [Codex][Fixed] Query invalidation keys now match `useMessages` so batch
  message generation refreshes all pages.
- [Codex] Generate Reply buttons now use a robot icon with a blue background.
- [Codex][Changed] "Updated bullet format examples in README.md, AGENTS.md, and
  CHANGELOG.md."
- [Codex][Changed] "Fixed spacing after agent name in README and CHANGELOG
  examples."
- [Codex] Clarified README changelog instructions and agent guidelines for
  missing date sections.
- [Codex] `/api/test/generate-for-user` accepts a `content` body so admins can
  send custom messages from the Tools menu.
- [Codex][Fixed] `/api/test/generate-for-user` now correctly uses the `content`
  body when provided.

## 2025-06-11

- [Codex][Added] TypeScript and ESLint build scripts.
- [Codex][Changed] Fixed lint/type-check errors across src.
- [Codex][Fixed] Mobile conversation view no longer shows filter dropdown.
- [Codex][Added] `ChatHeader` component mimics WhatsApp chat header with back
  button and avatar.
- [Codex][Added] Sidebar link and new route for Privacy Policy page.
- [Codex][Changed] `/api/threads/:id/generate-reply` now generates dynamic
  replies using user settings.
- [Codex][Changed] AI Model setting now determines which OpenAI model is used
  for replies.
- [Codex][Added] Unit test confirms custom model is passed to the OpenAI API.
- [Codex][Fixed] Generate Reply now returns OpenAI content.
- [Codex][Fixed-2] Load env early in AI service so replies use OpenAI.
- [Codex][Added] OPENAI_API_KEY example variable.
- [Codex][Fixed-3] AI service now falls back to stored OpenAI tokens when env
  key is missing.
- [Codex][Changed-4] Warn when OpenAI API key missing and log updates to
  /api/settings. [Codex][Fixed-4] generateAiReply now checks response.ok and
  logs server errors. [Codex][Changed] AI service prefers stored OpenAI token
  over environment variable.

## 2025-06-12

- [Codex][Changed] Removed manual dotenv parser from AI service.
- [Codex][Fixed] AI reply generation errors now show detailed messages.
- [Codex][Fixed] generateReply correctly accesses keySource across error
  handling.
- [Codex][Removed] Mobile long press to expand messages. [Codex][Changed] Mobile
  chat header now includes menu icon and sits at page top. [Codex][Changed]
  ChatHeader only appears in conversation view; thread list restored
  MobileHeader. [Codex][Changed] Burger menu items now use minimal text styles.
  [Codex][Changed] Burger menu padding trimmed and icons added for thread
  actions.
- [Codex][Changed] Mobile conversation view now uses `ChatHeader` for
  WhatsApp-style back navigation.
- [Codex][Removed] Removed page header so `ChatHeader` sits at top.
- [Codex][Changed] Burger menu opens as overlay panel with grouped tools.
- [Codex][Fixed] Restored desktop header with page title, tools, and filter
  menu. [Codex][Changed] ChatHeader displayed on mobile conversation view only.
- [Codex][Added] DEBUG_AI logs around batch message generation for
  troubleshooting.
- [Codex][Added] `/api/content/search` endpoint for embedding-based content
  lookup.
- [Codex][Added] Migration adds PGVector extension and `content_items` table.
- [Codex][Fixed] ChatHeader now shows on mobile when selecting a thread.
- [Codex][Added] Documented SUPABASE_DATABASE_URL, OPENAI_API_KEY, and other
  server environment variables in README.
- [Codex][Added] /api/content/search endpoint and ranking tests.
- [Codex][Added] Content item storage and vector search. [Codex][Added] Thread
  auto-reply patch route with storage update. [Codex][Added] autoReply field to
  MessageThread schema. [Codex][Fixed] Removed duplicate variable in
  findSimilarContent.
- [Codex][Added] Auto-reply label for AI responses. [Codex][Added] Per-thread AI
  reply toggle and PATCH endpoint. [Codex][Fixed] Auto-reply schema cleanup and
  patch route response shape. [Codex][Changed] Instagram webhook checks thread
  `autoReply` before sending AI replies. [Codex][Changed] Custom messages
  trigger AI auto-reply when settings allow.

## 2025-06-13

- [Codex][Fixed] ThreadList uses `autoReply` payload when toggling per-thread AI
  replies.
- [Codex][Changed] Instagram auto-replies require both global and thread flags;
  `processNewMessage` now returns the saved message and thread.
- [Codex][Fixed] Send Custom Message now auto-replies after settings load.
- [Codex][Changed] Send Custom Message button waits for settings cache before
  enabling.
- [Codex][Added] Deep debug trace in Messages mutation when auto-reply triggers.
- [Codex][Fixed] Fallback fetch ensures AI settings exist before evaluating
  channel flags.
- [Codex][Fixed] Fallback fetch ensures AI settings exist before evaluating
  channel flags.
- [Codex][Fixed] Test route now triggers AI auto-reply when enabled.
- [Codex][Added] Coverage for auto-reply in generate-for-user route.
- [Codex][Fixed] Mobile ChatHeader menu shows actions even without callbacks.
- [Codex][Added] Unit test for custom message auto-reply.
- [Codex][Added] ChatHeader menu generates custom message for active thread.
- [Codex][Changed] Burger menu includes textbox to send custom message; button
  disabled when empty.
- [Codex][Changed] Adjust AI Replies row layout in `ThreadRow` for a tighter
  grouping.

## 2025-06-15

- [Codex][Changed] Right-align AI Replies toggle in `ThreadRow`.
- [Codex][Fixed-2] Batch messages now create threads and refresh the thread
  list.
- [Codex][Added] Configurable response delay for automated AI replies.
- [Codex][Added] AvatarPersonaConfig interface for persona setup described in
  docs/stage_1_persona.md.
- [Codex][Fixed] Restored mobile burger menu in ThreadedMessages.
- [Codex][Fixed] Removed extra top padding on mobile conversation screen.
- [Codex][Added] Persona settings route and sidebar link.
- [Codex][Added] PrivacyPersonalityForm and AvatarSettingsPage.
- [Codex][Added] buildSystemPrompt utility and persona API storage.
- [Codex][Changed] OpenAI service uses stored systemPrompt.
- [Codex][Added] Thread delete popover with confirmation in `ThreadRow` and
  state handling in `ThreadList`.
- [Codex][Changed] Navigation updated to match docs/menu_architecture.md for
  desktop and mobile.
- [Codex][Changed] Switched routing to react-router-dom.
- [Codex][Fixed] Batch message senderId uses nanoid to avoid duplicates.

## 2025-06-16

- [Codex][Fixed] System prompt preview textarea no longer stretches past page.
- [Codex][Changed] Tone & Style textarea height increased for easier editing.
- [Codex][Changed] Default settings now omit legacy creatorToneDescription
  field.
- [Codex][Changed] AIService builds system prompt from personaConfig or default
  constant.
- [Codex][Changed] `creatorToneDescription` removed from settings API responses
  and validation.
- [Codex][Added] AIService tests confirm personaConfig prompt handling.
- [Codex][Changed] `createMessage` and `addMessageToThread` now strip `id`
  before insert.
- [Codex][Added] DEBUG_AI log before custom message fetch in `ThreadedMessages`.
- [Codex][Docs] Explained thread prerequisites in README.

- [Codex][Changed-2] Replaced creatorToneDescription with personaConfig across
  codebase.
<<<<<<< HEAD

## 2025-06-17

- [Codex][Changed] Persona API schema enforces non-empty strings and arrays.
- [Codex][Fixed] Database status check typing errors.
=======
- [Codex][Changed] Persona API schema enforces non-empty strings and arrays.
- [Codex][Fixed] Database status check typing errors.
- [Codex][Fixed] AvatarSettings shows server error message on save failure.
- [Codex][Fixed] Database status endpoint typings for type-check.
>>>>>>> 9f937cae
<|MERGE_RESOLUTION|>--- conflicted
+++ resolved
@@ -239,15 +239,9 @@
 
 - [Codex][Changed-2] Replaced creatorToneDescription with personaConfig across
   codebase.
-<<<<<<< HEAD
-
-## 2025-06-17
-
 - [Codex][Changed] Persona API schema enforces non-empty strings and arrays.
 - [Codex][Fixed] Database status check typing errors.
-=======
 - [Codex][Changed] Persona API schema enforces non-empty strings and arrays.
 - [Codex][Fixed] Database status check typing errors.
 - [Codex][Fixed] AvatarSettings shows server error message on save failure.
 - [Codex][Fixed] Database status endpoint typings for type-check.
->>>>>>> 9f937cae
