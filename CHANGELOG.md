--- conflicted
+++ resolved
@@ -103,13 +103,6 @@
 - [Codex][Removed] Removed page header so `ChatHeader` sits at top.
 - [Codex][Changed] Burger menu opens as overlay panel with grouped tools.
 - [Codex][Fixed] Restored desktop header with page title, tools, and filter menu.
-<<<<<<< HEAD
 [Codex][Changed] ChatHeader displayed on mobile conversation view only.
+- [Codex][Added] DEBUG_AI logs around batch message generation for troubleshooting.
 
-## 2025-06-14
-
-[Codex][Changed] Header hidden on mobile and Tools menu desktop-only.
-=======
-- [Codex][Added] DEBUG_AI logs around batch message generation for troubleshooting.
-[Codex][Changed] Header hidden on mobile and Tools menu desktop-only.
->>>>>>> 69223de1
