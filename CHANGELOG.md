--- conflicted
+++ resolved
@@ -225,11 +225,8 @@
 
 - [Codex][Fixed] System prompt preview textarea no longer stretches past page.
 - [Codex][Changed] Tone & Style textarea height increased for easier editing.
-<<<<<<< HEAD
-- [Codex][Added] AIService tests confirm personaConfig prompt handling.
-=======
 - [Codex][Changed] AIService builds system prompt from personaConfig or default
   constant.
 - [Codex][Changed] `creatorToneDescription` removed from settings API responses
   and validation.
->>>>>>> e58ce9ed
+- [Codex][Added] AIService tests confirm personaConfig prompt handling.
