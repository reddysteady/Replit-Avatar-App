--- conflicted
+++ resolved
@@ -199,23 +199,16 @@
   disabled when empty.
 - [Codex][Changed] Adjust AI Replies row layout in `ThreadRow` for a tighter
   grouping.
+
+
+## 2025-06-15
+
+- [Codex][Changed] Right-align AI Replies toggle in `ThreadRow`.
 - [Codex][Fixed-2] Batch messages now create threads and refresh the thread
   list.
 - [Codex][Added] Configurable response delay for automated AI replies.
-
-2025-06-18 [Codex][Added] AvatarPersonaConfig interface for persona setup
+- [Codex][Added] AvatarPersonaConfig interface for persona setup
 described in docs/stage_1_persona.md.
-
-<<<<<<< HEAD
-- [Codex][Changed] Adjust AI Replies row layout in `ThreadRow` for a tighter
-  grouping.
-
-## 2025-06-17
-
-- [Codex][Changed] Right-align AI Replies toggle in `ThreadRow`.
-=======
-2025-06-18 [Codex][Fixed] Restored mobile burger menu in ThreadedMessages.
-
-2025-06-19 [Codex][Fixed] Removed extra top padding on mobile conversation
-screen.
->>>>>>> 3a0dbaa6
+- [Codex][Fixed] Restored mobile burger menu in ThreadedMessages.
+- [Codex][Fixed] Removed extra top padding on mobile conversation
+screen.