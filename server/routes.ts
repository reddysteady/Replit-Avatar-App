
// See CHANGELOG.md for 2025-06-09 [Added]
// See CHANGELOG.md for 2025-06-09 [Changed]
// See CHANGELOG.md for 2025-06-09 [Fixed]
// See CHANGELOG.md for 2025-06-10 [Added]
// See CHANGELOG.md for 2025-06-10 [Fixed]
// See CHANGELOG.md for 2025-06-08 [Fixed]
// See CHANGELOG.md for 2025-06-11 [Changed]
// See CHANGELOG.md for 2025-06-11 [Added]
// See CHANGELOG.md for 2025-06-11 [Fixed]
// See CHANGELOG.md for 2025-06-13 [Added]
// See CHANGELOG.md for 2025-06-11 [Changed-4]
// See CHANGELOG.md for 2025-06-14 [Added]
import type { Express } from "express";
import { faker } from "@faker-js/faker";
import { createServer, type Server } from "http";
import { storage } from "./storage";
import { db } from "./db";
import { z } from "zod";
import { messages } from "@shared/schema";
import { eq, sql } from "drizzle-orm";
import { instagramService } from "./services/instagram";
import { youtubeService } from "./services/youtube";
import { airtableService } from "./services/airtable";
import { aiService } from "./services/openai";
import { contentService } from "./services/content";
import { oauthService } from "./services/oauth";
import { log } from "./logger";

export async function registerRoutes(app: Express): Promise<Server> {
  // Threaded messages API endpoint with recursive SQL
  app.get('/api/messages/threaded', async (req, res) => {
    try {
      const { conversationId } = req.query;
      
      if (!conversationId) {
        return res.status(400).json({ error: 'conversationId is required' });
      }

      // Recursive SQL query to get all messages with their parent-child relationships
      const flatMessages = await db.execute(sql`
        WITH RECURSIVE message_tree AS (
          -- Base case: root messages (no parent)
          SELECT 
            id::text,
            content,
            timestamp,
            parent_message_id::text,
            sender_id::text,
            0 as depth,
            ARRAY[id] as path
          FROM messages
          WHERE thread_id = ${conversationId}::integer
            AND (parent_message_id IS NULL OR parent_message_id = 0)
          
          UNION ALL
          
          -- Recursive case: child messages
          SELECT 
            m.id::text,
            m.content,
            m.timestamp,
            m.parent_message_id::text,
            m.sender_id::text,
            mt.depth + 1,
            mt.path || m.id
          FROM messages m
          JOIN message_tree mt ON m.parent_message_id = mt.id::integer
          WHERE m.thread_id = ${conversationId}::integer
        )
        SELECT * FROM message_tree 
        ORDER BY path, timestamp
      `);

      // Build nested structure from flat results
      const messageMap = new Map();
      const rootMessages = [];

      // First pass: create all message objects
      for (const row of flatMessages.rows) {
        const message = {
          id: row.id,
          content: row.content,
          timestamp: row.timestamp,
          senderId: row.sender_id,
          parentMessageId: row.parent_message_id,
          depth: row.depth,
          replies: []
        };
        messageMap.set(row.id, message);
      }

      // Second pass: build the tree structure
      for (const row of flatMessages.rows) {
        const message = messageMap.get(row.id);
        
        if (row.parent_message_id && messageMap.has(row.parent_message_id)) {
          // This is a reply - add to parent's replies array
          const parent = messageMap.get(row.parent_message_id);
          parent.replies.push(message);
        } else {
          // This is a root message
          rootMessages.push(message);
        }
      }

      res.json(rootMessages);
    } catch (error) {
      console.error('Error fetching threaded messages:', error);
      res.status(500).json({ error: 'Failed to fetch threaded messages' });
    }
  });

  // Test messaging endpoints - Using storage methods
  app.post('/api/test/generate-messages', async (req, res) => {
    try {
      const generateRandomMessages = (count: number) => {
        const messages = [];
        
        // Arrays for more realistic test data
        const instagramNames = ["Sophia Ross", "Liam Chen", "Emma Johnson", "Noah Garcia", "Olivia Kim"];
        const youtubeNames = ["Alex Taylor", "Mia Williams", "Lucas Brown", "Madison Lee", "Daniel Rodriguez"];
        const avatars = [
          "https://images.unsplash.com/photo-1580489944761-15a19d654956",
          "https://images.unsplash.com/photo-1535713875002-d1d0cf377fde",
          "https://images.unsplash.com/photo-1438761681033-6461ffad8d80",
          "https://images.unsplash.com/photo-1539571696357-5a69c17a67c6",
          "https://images.unsplash.com/photo-1534528741775-53994a69daeb",
          "https://images.unsplash.com/photo-1506794778202-cad84cf45f1d"
        ];
        
        const instagramContents = [
          "Hi there! Just discovered your profile through a friend. Your content is exactly what I've been looking for!",
          "Your latest post really resonated with me. I've been following your work for months and it keeps getting better!",
          "Quick question - do you offer any tips for beginners who are just starting out? Love your approach!",
          "Been a fan for a while now. Your aesthetic and style are so unique compared to others in this space.",
          "The way you explained that concept in your latest post was so clear. I finally understand it now!",
          "Just wanted to say your page has been incredibly helpful for me as I navigate this industry. Thank you!",
          "Do you ever do meetups or live sessions? Would love to connect!"
        ];
        
        const youtubeContents = [
          "Your latest video was really helpful! Any chance you'll do a follow-up on more advanced techniques?",
          "Been watching your channel for months now. The quality just keeps improving! Love your editing style.",
          "That tutorial saved me so much time. Would you consider doing one on related tools as well?",
          "I tried the method you shared and it worked perfectly. Thanks for the detailed walkthrough!",
          "Quick question about something you mentioned at 5:23 in your latest video. Did you mean...?",
          "Your explanation was way clearer than anything else I found online. Subscribed immediately!",
          "Finally a channel that explains these concepts in a way that makes sense. Keep it up!"
        ];
        
        for (let i = 0; i < count; i++) {
          const isInstagram = Math.random() > 0.4; // 60% Instagram, 40% YouTube
          const isHighIntent = Math.random() > 0.8; // 20% high intent messages
          
          const randomTimestampOffset = Math.floor(Math.random() * 120) * 60000; // Random offset up to 120 minutes
          const timestamp = new Date(Date.now() - randomTimestampOffset);
          
          const source = isInstagram ? "instagram" : "youtube";
          const nameArray = isInstagram ? instagramNames : youtubeNames;
          const contentArray = isInstagram ? instagramContents : youtubeContents;
          
          const senderName = nameArray[Math.floor(Math.random() * nameArray.length)];
          const content = contentArray[Math.floor(Math.random() * contentArray.length)];
          const avatar = avatars[Math.floor(Math.random() * avatars.length)];
          
          // Create a unique but readable ID for the sender
          const senderId = senderName.toLowerCase().replace(/\s+/g, '.') + '.' + Math.floor(Math.random() * 1000);
          
          messages.push({
            source,
            content,
            externalId: `test-${source}-${Date.now()}-${i}`,
            senderId,
            senderName,
            senderAvatar: avatar,
            timestamp,
            status: "new",
            isHighIntent,
            intentCategory: isHighIntent ? 
              (Math.random() > 0.5 ? "collaboration" : "purchase_interest") : undefined,
            intentConfidence: isHighIntent ? Math.floor(70 + Math.random() * 30) : undefined,
            userId: 1
          });
        }
        
        return messages;
      };
      
      // Generate 10 random messages
      const messages = generateRandomMessages(10);
      
      // Create all the messages
      for (const message of messages) {
        await storage.createMessage(message);
      }
      
      res.json({ success: true, count: messages.length });
    } catch (error) {
      console.error('Error generating test messages:', error);
      res.status(500).json({ success: false, error: String(error) });
    }
  });
  
  app.post('/api/test/generate-high-intent', async (req, res) => {
    try {
      // Array of high-intent messages for better testing
      const highIntentMessages = [
        {
          source: "instagram",
          content: "Hi there! I am really interested in working with you. Can you tell me more about your pricing and availability? I would love to get started as soon as possible!",
          senderName: "Jamie Wilson",
          intentCategory: "purchase_interest",
          intentConfidence: 95
        },
        {
          source: "instagram",
          content: "Your portfolio is exactly what I've been looking for. I've got a project with a $5k budget and a tight deadline - could we schedule a call to discuss the details?",
          senderName: "Taylor Reynolds",
          intentCategory: "purchase_interest",
          intentConfidence: 98
        },
        {
          source: "youtube",
          content: "I represent a lifestyle brand and we're looking for someone with your talent for our next campaign. What would be the best way to discuss collaboration opportunities?",
          senderName: "Jordan Martinez",
          intentCategory: "collaboration",
          intentConfidence: 92
        }
      ];
      
      // Choose a random high-intent message
      const randomMessage = highIntentMessages[Math.floor(Math.random() * highIntentMessages.length)];
      
      // Random avatar selection
      const avatars = [
        "https://images.unsplash.com/photo-1560250097-0b93528c311a",
        "https://images.unsplash.com/photo-1573497019236-17f8177b81e8",
        "https://images.unsplash.com/photo-1573496358961-3c82861ab8f4"
      ];
      const avatar = avatars[Math.floor(Math.random() * avatars.length)];
      
      // Create the senderId from the sender name
      const senderId = randomMessage.senderName.toLowerCase().replace(/\s+/g, '.') + '.' + 
        Math.floor(Math.random() * 1000);
      
      // Create a high-intent message using the storage layer
      await storage.createMessage({
        source: randomMessage.source,
        content: randomMessage.content,
        externalId: "high-intent-" + Date.now(),
        senderId,
        senderName: randomMessage.senderName,
        senderAvatar: avatar,
        timestamp: new Date(),
        status: "new",
        isHighIntent: true,
        intentCategory: randomMessage.intentCategory,
        intentConfidence: randomMessage.intentConfidence,
        userId: 1
      });
      
      res.json({ success: true });
    } catch (error) {
      console.error('Error generating high-intent message:', error);
      res.status(500).json({ success: false, error: String(error) });
    }
  });

  app.post('/api/test/generate-batch', async (_req, res) => {
    try {
      if (process.env.DEBUG_AI) {
        console.debug('[DEBUG-AI] starting batch generation');
      }

      const messages = [] as any[];
      const highIntentIndexes = new Set<number>();
      while (highIntentIndexes.size < 3) {
        highIntentIndexes.add(Math.floor(Math.random() * 10));
      }

      for (let i = 0; i < 10; i++) {
        const isHighIntent = highIntentIndexes.has(i);
        const source = Math.random() > 0.5 ? 'instagram' : 'youtube';

        if (process.env.DEBUG_AI) {
          console.debug('[DEBUG-AI] creating message', { index: i, isHighIntent, source });
        }

        const message = await storage.createMessage({
          source,
          content: faker.lorem.sentence(),
          externalId: `faker-${Date.now()}-${i}`,
          senderId: faker.internet.userName().toLowerCase(),
          senderName: faker.person.fullName(),
          senderAvatar: faker.image.avatar(),
          timestamp: new Date(),
          status: 'new',
          isHighIntent,
          intentCategory: isHighIntent ? 'purchase_interest' : undefined,
          intentConfidence: isHighIntent
            ? faker.number.int({ min: 80, max: 100 })
            : undefined,
          userId: 1,
        });

        if (process.env.DEBUG_AI) {
          console.debug('[DEBUG-AI] created message', { id: message.id });
        }

        messages.push(message);
      }

      if (process.env.DEBUG_AI) {
        console.debug('[DEBUG-AI] batch generation complete', { count: messages.length });
      }

      res.json({ success: true, count: messages.length });
    } catch (err) {
      console.error('Error generating batch:', err);
      if (process.env.DEBUG_AI) {
        console.error('[DEBUG-AI] batch generation failed', err);
      }
      res.status(500).json({ success: false, error: String(err) });
    }
  });

  // See CHANGELOG.md for 2025-06-10 [Added]
  // See CHANGELOG.md for 2025-06-10 [Fixed]
  app.post('/api/test/generate-for-user/:threadId', async (req, res) => {
    try {
      const threadId = parseInt(req.params.threadId);
      const thread = await storage.getThread(threadId);
      if (!thread) {
        return res.status(404).json({ message: 'Thread not found' });
      }

      const content =
        typeof req.body.content === 'string' && req.body.content.trim().length > 0
          ? req.body.content
          : undefined;

      const messageContent =
        content ?? `Hi ${thread.participantName}, this is a test message.`;

      const rawMsg = await storage.addMessageToThread(threadId, {
        source: thread.source || 'instagram',
        content: messageContent,
        externalId: `faker-${Date.now()}`,
        senderId: thread.externalParticipantId,
        senderName: thread.participantName,
        senderAvatar: thread.participantAvatar || faker.image.avatar(),
        timestamp: new Date(),
        status: 'new',
        isHighIntent: false,
        userId: thread.userId,
        metadata: {},
      });

      const mapped = {
        id: rawMsg.id,
        source: rawMsg.source as 'instagram' | 'youtube',
        content: rawMsg.content,
        sender: {
          id: rawMsg.senderId,
          name: rawMsg.senderName,
          avatar: rawMsg.senderAvatar ?? undefined,
        },
        timestamp: rawMsg.timestamp.toISOString(),
        status: rawMsg.status as 'new' | 'replied' | 'auto-replied',
        isHighIntent: rawMsg.isHighIntent || false,
        reply: rawMsg.reply ?? undefined,
        threadId: rawMsg.threadId ?? undefined,
        parentMessageId:
          rawMsg.parentMessageId !== undefined && rawMsg.parentMessageId !== null
            ? Number(rawMsg.parentMessageId)
            : undefined,
        isOutbound: rawMsg.isOutbound || false,
        isAiGenerated: rawMsg.isAiGenerated ?? false,
      };

      res.json(mapped);
    } catch (err) {
      console.error('Error generating for user:', err);
      res.status(500).json({ success: false, error: String(err) });
    }
  });

  // Thread-based message endpoints
  app.get('/api/threads', async (req, res) => {
    try {
      const source = req.query.source as string | undefined;
      const threads = await storage.getThreads(1, source);
      res.json(threads);
    } catch (error) {
      console.error("Error fetching threads:", error);
      res.status(500).json({ message: "Failed to fetch message threads" });
    }
  });

  app.get('/api/threads/:id', async (req, res) => {
    try {
      const threadId = parseInt(req.params.id);
      const thread = await storage.getThread(threadId);
      
      if (!thread) {
        return res.status(404).json({ message: "Thread not found" });
      }
      
      res.json(thread);
    } catch (error) {
      console.error("Error fetching thread:", error);
      res.status(500).json({ message: "Failed to fetch thread" });
    }
  });

  app.get('/api/threads/:id/messages', async (req, res) => {
    try {
      const threadId = parseInt(req.params.id);
      log(`Fetching messages for thread ID: ${threadId}`);
      
      // Get messages from storage
      const threadMessages = await storage.getThreadMessages(threadId);
      
      // More detailed logging to trace parent-child relationships
      log(`Thread #${threadId} contains ${threadMessages.length} messages`);
      
      // Track parent-child relationships for better debugging
      const parentMap = new Map();
      const childrenMap = new Map();
      
      // First pass - identify all parent-child relationships
      threadMessages.forEach(msg => {
        if (msg.parentMessageId) {
          // This is a reply
          if (!childrenMap.has(msg.parentMessageId)) {
            childrenMap.set(msg.parentMessageId, []);
          }
          childrenMap.get(msg.parentMessageId).push(msg.id);
          parentMap.set(msg.id, msg.parentMessageId);
          
          log(`Message ${msg.id} is a reply to parent ${msg.parentMessageId}`);
        } else {
          log(`Message ${msg.id} is a top-level message`);
        }
      });
      
      // Log detailed information with full message content
      log(
        `Thread messages with parentIds: ${JSON.stringify(
          threadMessages.map(m => ({
            id: m.id,
            content: (m.content || "").substring(0, 50),
            parentId: m.parentMessageId,
            isReply: !!m.parentMessageId,
            hasReplies: childrenMap.has(m.id),
            timestamp: m.timestamp
          }))
        )}`
      );
      
      // Make sure all messages have parentMessageId explicitly set as a number or null
      const processedMessages = threadMessages.map(message => {
        let parentId = null;
        if (message.parentMessageId !== undefined && message.parentMessageId !== null) {
          parentId = Number(message.parentMessageId);
          if (isNaN(parentId)) {
            parentId = null;
          }
        }
        
        return {
          ...message,
          // Ensure parentMessageId is a number (not a string) or null
          parentMessageId: parentId
        };
      });
      
      log(
        `Processed messages with parentIds: ${JSON.stringify(
          processedMessages.map(m => ({
            id: m.id,
            parentId: m.parentMessageId,
            type: typeof m.parentMessageId
          }))
        )}`
      );
      
      res.json(processedMessages);
    } catch (error) {
      console.error("Error fetching thread messages:", error);
      res.status(500).json({ message: "Failed to fetch thread messages" });
    }
  });

  app.post('/api/threads/:id/read', async (req, res) => {
    try {
      const threadId = parseInt(req.params.id);
      const result = await storage.markThreadAsRead(threadId);
      res.json({ success: result });
    } catch (error) {
      console.error("Error marking thread as read:", error);
      res.status(500).json({ message: "Failed to mark thread as read" });
    }
  });

  app.post('/api/threads/:id/reply', async (req, res) => {
    try {
      const threadId = parseInt(req.params.id);
      const { content, parentMessageId } = req.body;
      
      if (!content) {
        return res.status(400).json({ message: "Message content is required" });
      }
      
      // Get thread to determine source
      const thread = await storage.getThread(threadId);
      if (!thread) {
        return res.status(404).json({ message: "Thread not found" });
      }
      
      // Ensure parentMessageId is properly handled
      let parentId = null;

      if (parentMessageId !== undefined && parentMessageId !== null) {
        parentId = Number(parentMessageId);

        // Treat 0 as null to maintain proper root messages
        if (isNaN(parentId) || parentId === 0) {
          parentId = null;
        }
      }
      
      log(`Creating reply to message ${parentId}, original value: ${parentMessageId}`);
      
      // Create outbound message (creator's reply)
      const message = await storage.addMessageToThread(threadId, {
        content,
        source: thread.source || "instagram",
        isOutbound: true,
        status: "replied",
        parentMessageId: parentId,  // Use properly validated parentId
        isHighIntent: false,
        senderName: "Creator",
        senderId: "creator-id",
        senderAvatar: null,
        externalId: `reply-${Date.now()}`,
        metadata: {},
        isAiGenerated: false,
        userId: 1
      });
      
      res.json(message);
    } catch (error) {
      console.error("Error sending reply:", error);
      res.status(500).json({ message: "Failed to send reply" });
    }
  });

  app.post('/api/threads/:id/generate-reply', async (req, res) => {
    try {
      const threadId = parseInt(req.params.id);
      const thread = await storage.getThread(threadId);
      
      if (!thread) {
        return res.status(404).json({ message: "Thread not found" });
      }
      
      // Get thread messages for context
      const messages = await storage.getThreadMessages(threadId);
      
      // Get settings for AI parameters
      const settings = await storage.getSettings(1);
      
      // Generate AI reply using the OpenAI service and creator settings
      const generatedReply = await aiService.generateReply({
        content: messages[messages.length - 1]?.content ?? "",
        senderName: thread.participantName,
        creatorToneDescription: settings.creatorToneDescription || "",
        temperature: (settings.aiTemperature || 70) / 100,
        maxLength: settings.maxResponseLength || 300,
        model: settings.aiSettings?.model || "gpt-4o",
        flexProcessing: settings.aiSettings?.flexProcessing || false
      });
      
      res.json({ generatedReply });
    } catch (error) {
      console.error("Error generating AI reply:", error);
      res.status(500).json({ message: "Failed to generate AI reply" });
    }
  });

  app.post('/api/threads/:id/status', async (req, res) => {
    try {
      const threadId = parseInt(req.params.id);
      const { status } = req.body;
      
      if (!status || !['active', 'archived', 'snoozed'].includes(status)) {
        return res.status(400).json({ message: "Invalid status" });
      }
      
      const updatedThread = await storage.updateThread(threadId, { status });
      res.json(updatedThread);
    } catch (error) {
      console.error("Error updating thread status:", error);
      res.status(500).json({ message: "Failed to update thread status" });
    }
  });

  app.delete('/api/threads/:id', async (req, res) => {
    try {
      const threadId = parseInt(req.params.id);
      const success = await storage.deleteThread(threadId);
      if (!success) {
        return res.status(404).json({ message: 'Thread not found' });
      }
      res.json({ success: true });
    } catch (error) {
      console.error('Error deleting thread:', error);
      res.status(500).json({ message: 'Failed to delete thread' });
    }
  });

  // API endpoints to get messages from different platforms
  app.get('/api/messages/instagram', async (req, res) => {
    try {
      // Use the storage interface to get all Instagram messages
      const messages = await storage.getInstagramMessages();
      res.json(messages);
    } catch (error) {
      console.error('Error fetching Instagram messages:', error);
      res.status(500).json({ error: String(error) });
    }
  });
  
  app.get('/api/messages/youtube', async (req, res) => {
    try {
      // Use the storage interface to get all YouTube messages
      const messages = await storage.getYoutubeMessages();
      res.json(messages);
    } catch (error) {
      console.error('Error fetching YouTube messages:', error);
      res.status(500).json({ error: String(error) });
    }
  });

  app.delete('/api/messages/:id', async (req, res) => {
    try {
      const messageId = parseInt(req.params.id);
      const success = await storage.deleteMessage(messageId);
      if (!success) {
        return res.status(404).json({ message: 'Message not found' });
      }
      res.json({ success: true });
    } catch (error) {
      console.error('Error deleting message:', error);
      res.status(500).json({ message: 'Failed to delete message' });
    }
  });
  
  // Generate AI reply for any message type
  app.post('/api/messages/:id/generate-reply', async (req, res) => {
    try {
      if (process.env.DEBUG_AI) {
        console.debug('[DEBUG-AI] POST /api/messages/:id/generate-reply', {
          id: req.params.id
        });
      }
      const messageId = parseInt(req.params.id);
      if (isNaN(messageId)) {
        return res.status(400).json({ message: 'Invalid message ID' });
      }
      
      // Get the message
      const message = await storage.getMessage(messageId);
      if (!message) {
        return res.status(404).json({ message: 'Message not found' });
      }
      
      // Get user settings
      const settings = await storage.getSettings(1); // Default to user ID 1 for MVP
      
      // Sample context snippets for the creator's tone and style
      const contextSnippets = [
        "I prefer responding with energy and positivity to all comments.",
        "I always thank my audience for engaging and ask follow-up questions.",
        "My brand voice is friendly, approachable, and slightly humorous."
      ];
      
      // Generate AI reply without sending it yet
      const aiReply = await aiService.generateReply({
        content: message.content,
        senderName: message.senderName,
        creatorToneDescription: settings.creatorToneDescription || "Friendly and professional",
        temperature: (settings.aiTemperature || 70) / 100,
        maxLength: settings.maxResponseLength || 300,
        contextSnippets,
        model: settings.aiSettings?.model || "gpt-4o",
        flexProcessing: settings.aiSettings?.flexProcessing || false
      });

      if (process.env.DEBUG_AI) {
        console.debug('[DEBUG-AI] generated reply', aiReply);
      }
      
      // Return only the generated reply
      return res.json({ 
        generatedReply: aiReply,
        success: true 
      });
      
    } catch (error) {
      console.error('Error generating AI reply:', error);
      res.status(500).json({ 
        message: String(error),
        success: false 
      });
    }
  });
  // Instagram webhook endpoint
  app.get("/webhook/instagram", async (req, res) => {
    // Webhook verification (required by Facebook)
    const mode = req.query["hub.mode"];
    const token = req.query["hub.verify_token"];
    const challenge = req.query["hub.challenge"];
    
    // Verify with token from environment or settings
    const settings = await storage.getSettings(1); // For MVP, assume user ID 1
    const verifyToken = process.env.INSTAGRAM_VERIFY_TOKEN || settings.apiKeys?.instagramAppId || "social_ai_avatar";
    
    // Facebook requires this verification step
    if (mode === "subscribe" && token === verifyToken) {
      log("Instagram webhook verified");
      res.status(200).send(challenge);
    } else {
      console.error("Instagram webhook verification failed");
      res.status(403).json({ message: "Verification failed" });
    }
  });
  
  // Instagram webhook POST endpoint to receive DM notifications
  app.post("/webhook/instagram", async (req, res) => {
    try {
      log(`Received Instagram webhook: ${JSON.stringify(req.body, null, 2)}`);
      
      // Respond to Facebook/Instagram immediately (required)
      res.status(200).send("EVENT_RECEIVED");
      
      const data = req.body;
      
      // Verify this is a page/Instagram message event
      if (data.object === 'instagram' || data.object === 'page') {
        // Process each entry (could be multiple in one webhook call)
        for (const entry of data.entry) {
          // Process each messaging event in this entry
          if (entry.messaging) {
            for (const messagingEvent of entry.messaging) {
              // Make sure this is a message event with content
              if (messagingEvent.message && messagingEvent.message.text) {
                // Process the incoming message
                const instagramMessage = {
                  id: messagingEvent.message.mid,
                  from: {
                    id: messagingEvent.sender.id,
                    username: "instagram_user", // In production, use Profile API to get real username
                    profile_pic_url: undefined
                  },
                  message: messagingEvent.message.text,
                  timestamp: messagingEvent.timestamp
                };
                
                // Process and store the message
                const savedMessage = await instagramService.processNewMessage(instagramMessage, 1);
                
                // Check if auto-reply is enabled
                const settings = await storage.getSettings(1);
                const aiSettings = settings.aiSettings as any;

                if (aiSettings?.autoReplyInstagram) {
                  // Generate AI reply
                  const aiReply = await aiService.generateReply({
                    content: instagramMessage.message,
                    senderName: instagramMessage.from.username,
                    creatorToneDescription: aiSettings.creatorToneDescription || "",
                    temperature: (aiSettings.temperature || 70) / 100,
                    maxLength: aiSettings.maxResponseLength || 500,
                    model: aiSettings.model || "gpt-4o",
                    flexProcessing: aiSettings.flexProcessing || false
                  });
                  
                  // Send reply to Instagram
                  await instagramService.sendReply(instagramMessage.id, aiReply);
                  
                  // Update message status
                  await storage.updateMessageStatus(
                    savedMessage.id, 
                    "auto-replied", 
                    aiReply, 
                    true
                  );
                }
              }
            }
          }
        }
      }
    } catch (error: any) {
      console.error("Error processing Instagram webhook:", error.message);
      // We've already sent 200 OK to Facebook, so we're just logging the error here
    }
  });
  
  // Instagram DM endpoints
  app.get("/api/instagram/messages", async (req, res) => {
    try {
      // First fetch existing messages
      let messages = await storage.getInstagramMessages();
      
      // If we have fewer than 5 messages, generate some new ones
      if (messages.length < 5) {
        // Generate 1-3 new messages
        await instagramService.fetchMessages(1);
        
        // Get the updated messages list
        messages = await storage.getInstagramMessages();
      }
      
      res.json(messages);
    } catch (error: any) {
      res.status(500).json({ message: error.message });
    }
  });

  app.post("/api/instagram/reply", async (req, res) => {
    try {
      const schema = z.object({
        messageId: z.number(),
        reply: z.string().min(1),
      });
      
      const { messageId, reply } = schema.parse(req.body);
      const message = await storage.getMessage(messageId);
      
      if (!message) {
        return res.status(404).json({ message: "Message not found" });
      }
      
      await instagramService.sendReply(message.externalId, reply);
      
      const updatedMessage = await storage.updateMessageStatus(
        messageId, 
        "replied", 
        reply, 
        false
      );
      
      res.json(updatedMessage);
    } catch (error: any) {
      res.status(500).json({ message: error.message });
    }
  });

  app.post("/api/instagram/ai-reply", async (req, res) => {
    try {
      const schema = z.object({ 
        messageId: z.number(),
        useContext: z.boolean().optional().default(false)
      });
      const { messageId, useContext } = schema.parse(req.body);
      
      const message = await storage.getMessage(messageId);
      if (!message) {
        return res.status(404).json({ message: "Message not found" });
      }
      
      const settings = await storage.getSettings(1); // For MVP, assume user ID 1
      
      // Get context snippets for RAG pipeline if requested
      let contextSnippets: string[] = [];
      
      if (useContext) {
        // In our MVP, we'll use simple hard-coded context snippets about the creator
        // In production, these would come from the creator's content database
        contextSnippets = [
          "I prefer warm, vibrant colors for my tropical destination content.",
          "My editing style focuses on storytelling first, with technical aspects being secondary.",
          "I recommend the Sony A7IV with 24-70mm lens for most content creators.",
          "I use Adobe Premiere Pro for video editing and Lightroom for photos.",
          "My favorite travel destinations include Bali, Japan, and Costa Rica."
        ];
      }
      
      // Generate AI reply with context from RAG pipeline
      let aiReply;
      try {
        aiReply = await aiService.generateReply({
          content: message.content,
          senderName: message.senderName,
          creatorToneDescription: settings.creatorToneDescription || "",
          temperature: (settings.aiTemperature || 70) / 100, // Default to 0.7 if null
          maxLength: settings.maxResponseLength || 500, // Default to 500 if null,
          contextSnippets: useContext ? contextSnippets : undefined,
          model: settings.aiSettings?.model || "gpt-4o",
          flexProcessing: settings.aiSettings?.flexProcessing || false
        });
      } catch (aiError: any) {
        console.error("Error generating AI reply:", aiError.message);
        return res.status(500).json({ 
          message: `Failed to generate AI reply: ${aiError.message}`,
          fallback: true
        });
      }
      
      // Send reply to Instagram (in a real app, this would use the actual Instagram API)
      try {
        await instagramService.sendReply(message.externalId, aiReply);
      } catch (instagramError) {
        log("Note: Instagram reply simulation - would fail in production app");
        // In development, we'll continue even if this fails
      }
      
      // Update message status
      const updatedMessage = await storage.updateMessageStatus(
        messageId, 
        "auto-replied", 
        aiReply, 
        true
      );
      
      res.json(updatedMessage);
    } catch (error: any) {
      console.error("Error handling AI reply request:", error);
      res.status(500).json({ message: error.message });
    }
  });
  
  // YouTube comment endpoints
  app.get("/api/youtube/messages", async (req, res) => {
    try {
      const messages = await storage.getYoutubeMessages();
      res.json(messages);
    } catch (error: any) {
      res.status(500).json({ message: error.message });
    }
  });

  app.post("/api/youtube/reply", async (req, res) => {
    try {
      const schema = z.object({
        messageId: z.number(),
        reply: z.string().min(1),
      });
      
      const { messageId, reply } = schema.parse(req.body);
      const message = await storage.getMessage(messageId);
      
      if (!message) {
        return res.status(404).json({ message: "Message not found" });
      }
      
      await youtubeService.sendReply(message.externalId, reply);
      
      const updatedMessage = await storage.updateMessageStatus(
        messageId, 
        "replied", 
        reply, 
        false
      );
      
      res.json(updatedMessage);
    } catch (error: any) {
      res.status(500).json({ message: error.message });
    }
  });

  app.post("/api/youtube/ai-reply", async (req, res) => {
    try {
      const schema = z.object({ messageId: z.number() });
      const { messageId } = schema.parse(req.body);
      
      const message = await storage.getMessage(messageId);
      if (!message) {
        return res.status(404).json({ message: "Message not found" });
      }
      
      const settings = await storage.getSettings(1); // For MVP, assume user ID 1
      
      // Generate AI reply
      const aiReply = await aiService.generateReply({
        content: message.content,
        senderName: message.senderName,
        creatorToneDescription: settings.creatorToneDescription || "",
        temperature: (settings.aiTemperature || 70) / 100,
        maxLength: settings.maxResponseLength || 500,
        model: settings.aiSettings?.model || "gpt-4o",
        flexProcessing: settings.aiSettings?.flexProcessing || false,
      });
      
      // Send reply to YouTube
      await youtubeService.sendReply(message.externalId, aiReply);
      
      // Update message status
      const updatedMessage = await storage.updateMessageStatus(
        messageId, 
        "auto-replied", 
        aiReply, 
        true
      );
      
      res.json(updatedMessage);
    } catch (error: any) {
      res.status(500).json({ message: error.message });
    }
  });
  
  // AI endpoints
  app.post("/api/ai/generate-reply", async (req, res) => {
    try {
      const schema = z.object({
        content: z.string(),
        senderName: z.string(),
        source: z.enum(["instagram", "youtube"]),
        messageId: z.number().optional(),
        useContext: z.boolean().optional(),
      });
      
      const data = schema.parse(req.body);
      const settings = await storage.getSettings(1); // For MVP, assume user ID 1
      
      // Get relevant content snippets if context is requested
        let contextSnippets: string[] = [];
      if (data.useContext) {
        // In production, these would come from contentService.retrieveRelevantContent
        // For MVP demo, we'll use sample content that mimics what would come from the RAG pipeline
        contextSnippets = [
          "I always tell creators to focus on authentic storytelling rather than chasing trends",
          "My ideal camera setup is the Sony A7IV with a 24-70mm lens for travel content",
          "When editing, I prefer to maintain natural colors with slight vibrance enhancement",
          "I believe consistency is more important than frequency when it comes to content creation",
          "My content creation philosophy centers on providing value first, monetization second"
        ];
        
        // For real implementation:
        // try {
        //   contextSnippets = await contentService.retrieveRelevantContent(
        //     data.content,
        //     1, // For MVP, assume user ID 1
        //     3 // Limit to 3 most relevant content items
        //   );
        // } catch (error) {
        //   console.warn("Error retrieving content context:", error);
        //   // Continue without context if retrieval fails
        // }
      }
      
      const reply = await aiService.generateReply({
        content: data.content,
        senderName: data.senderName,
        creatorToneDescription: settings.creatorToneDescription || "",
        temperature: (settings.aiTemperature || 70) / 100, // Default to 0.7 if null
        maxLength: settings.maxResponseLength || 500, // Default to 500 if null,
        contextSnippets: contextSnippets.length > 0 ? contextSnippets : undefined,
        model: settings.aiSettings?.model || "gpt-4o",
        flexProcessing: settings.aiSettings?.flexProcessing || false
      });
      
      res.json({ reply: reply });
    } catch (error: any) {
      res.status(500).json({ message: error.message });
    }
  });

  app.post("/api/ai/classify-intent", async (req, res) => {
    try {
      const schema = z.object({ text: z.string() });
      const { text } = schema.parse(req.body);
      
      const classification = await aiService.classifyIntent(text);
      res.json(classification);
    } catch (error: any) {
      res.status(500).json({ message: error.message });
    }
  });

  app.post("/api/ai/detect-sensitive", async (req, res) => {
    try {
      const schema = z.object({ text: z.string() });
      const { text } = schema.parse(req.body);
      
      const detection = await aiService.detectSensitiveContent(text);
      res.json(detection);
    } catch (error: any) {
      res.status(500).json({ message: error.message });
    }
  });
  
  // Airtable lead capture
  app.post("/api/airtable/lead", async (req, res) => {
    try {
      const schema = z.object({
        messageId: z.number(),
        source: z.enum(["instagram", "youtube"]),
      });
      
      const { messageId, source } = schema.parse(req.body);
      const message = await storage.getMessage(messageId);
      
      if (!message) {
        return res.status(404).json({ message: "Message not found" });
      }
      
      const settings = await storage.getSettings(1);
      
      // Add to Airtable
      const recordId = await airtableService.addLead({
        name: message.senderName,
        message: message.content,
        source,
        contactInfo: "", // In a real app, extract from message if available
        intentCategory: message.intentCategory || "Interest",
        baseId: settings.airtableBaseId || "",
        tableName: settings.airtableTableName || "Leads",
      });
      
      // Store lead in database
      const lead = await storage.createLead({
        messageId,
        userId: 1,
        name: message.senderName,
        source,
        intentCategory: message.intentCategory,
        contactInfo: "",
        notes: message.content,
        airtableRecordId: recordId,
        status: "new",
      });
      
      res.json({ success: true, lead });
    } catch (error: any) {
      res.status(500).json({ message: error.message });
    }
  });
  
  // Instagram webhook setup endpoint
  app.post("/api/instagram/setup-webhook", async (req, res) => {
    try {
      // Use the dynamic protocol and host for webhook URL
      const baseUrl = process.env.WEBHOOK_BASE_URL || `${req.protocol}://${req.get('host')}`;
      const webhookUrl = `${baseUrl}/webhook/instagram`;
      
      // Pass the user ID (using ID 1 for now) to the webhook setup
      const result = await instagramService.setupWebhook(webhookUrl, 1);
      
      if (result.success) {
        // Start polling immediately to fetch any existing messages
        await instagramService.fetchMessages(1);
      }
      
      res.json(result);
    } catch (error: any) {
      res.status(500).json({ message: error.message });
    }
  });
  
  // Fetch new Instagram messages manually (polling)
  app.post("/api/instagram/poll", async (req, res) => {
    try {
      const result = await instagramService.fetchMessages(1);
      res.json(result);
    } catch (error: any) {
      res.status(500).json({ message: error.message });
    }
  });
  
  // Instagram OAuth callback endpoint - receives the code from Instagram
  app.get("/api/instagram/callback", async (req, res) => {
    try {
      const code = req.query.code as string;
      
      if (!code) {
        console.error("No authorization code received from Instagram");
        return res.redirect("/?error=instagram_auth_failed&message=No%20authorization%20code%20received");
      }
      
      log("Received Instagram authorization code");
      
      // For now, we'll use user ID 1 (will be dynamic with real user system)
      const userId = 1;
      
      // Use the OAuth service to exchange code for token
      const redirectUri = `${req.protocol}://${req.get('host')}/api/instagram/callback`;
      const instagramAppId = process.env.INSTAGRAM_APP_ID || "";
      const instagramAppSecret = process.env.INSTAGRAM_APP_SECRET || "";
      
      // Complete the auth flow (exchange code, get long-lived token, get profile)
      const result = await oauthService.completeInstagramAuth(
        code,
        redirectUri,
        instagramAppId,
        instagramAppSecret,
        userId
      );
      
      if (result) {
        log("Instagram authentication completed successfully");
        
        // Close the popup and redirect to Instagram page
        const html = `
          <html>
            <body>
              <script>
                window.opener.postMessage({ type: 'INSTAGRAM_AUTH_SUCCESS' }, '*');
                window.close();
              </script>
              <p>Authentication successful! You can close this window.</p>
            </body>
          </html>
        `;
        
        return res.send(html);
      } else {
        return res.redirect("/?error=instagram_auth_failed");
      }
    } catch (error: any) {
      console.error("Error in Instagram callback:", error.message);
      return res.redirect("/?error=instagram_auth_failed&message=" + encodeURIComponent(error.message));
    }
  });
  
  // Instagram OAuth client-side initiation endpoint
  app.post("/api/instagram/auth", async (req, res) => {
    try {
      const schema = z.object({
        code: z.string(),
        redirectUri: z.string().url(),
        clientId: z.string(),
        clientSecret: z.string(),
      });
      
      const { code, redirectUri, clientId, clientSecret } = schema.parse(req.body);
      
      // Complete the OAuth flow
      const result = await oauthService.completeInstagramAuth(
        code,
        redirectUri,
        clientId,
        clientSecret,
        1 // For MVP, assume user ID 1
      );
      
      res.json(result);
    } catch (error: any) {
      console.error('Instagram auth error:', error.message);
      res.status(500).json({ message: error.message });
    }
  });

  // Settings endpoints
  app.get("/api/settings", async (req, res) => {
    try {
      const settings = await storage.getSettings(1); // For MVP, assume user ID 1
      
      // Initialize default values for new JSON properties if they don't exist
      if (!settings.apiKeys) {
        settings.apiKeys = {
          instagram: settings.instagramToken || "",
          instagramAppId: "",
          instagramAppSecret: "",
          instagramUserId: "",
          instagramPageId: "",
          instagramWebhookUrl: "",
          youtube: settings.youtubeToken || "",
          openai: settings.openaiToken || "",
          airtable: settings.airtableToken || "",
          airtableBaseId: settings.airtableBaseId || "",
          airtableTableName: settings.airtableTableName || "Leads"
        };
      }
      
      if (!settings.aiSettings) {
        settings.aiSettings = {
          temperature: settings.aiTemperature ? settings.aiTemperature / 100 : 0.7,
          creatorToneDescription: settings.creatorToneDescription || "",
          maxResponseLength: settings.maxResponseLength || 500,
          model: settings.aiModel || "gpt-4o",
          autoReplyInstagram: settings.aiAutoRepliesInstagram || false,
          autoReplyYoutube: settings.aiAutoRepliesYoutube || false,
          flexProcessing: false
        };
      }
      
      if (!settings.notificationSettings) {
        settings.notificationSettings = {
          email: settings.notificationEmail || "",
          notifyOnHighIntent: settings.notifyOnHighIntent || true,
          notifyOnSensitiveTopics: settings.notifyOnSensitiveTopics || true
        };
      }
      
      res.json(settings);
    } catch (error: any) {
      res.status(500).json({ message: error.message });
    }
  });

  app.post("/api/settings", async (req, res) => {
    try {
      const schema = z.object({
        apiKeys: z.object({
          instagram: z.string().optional(),
          instagramAppId: z.string().optional(),
          instagramAppSecret: z.string().optional(),
          instagramUserId: z.string().optional(),
          instagramPageId: z.string().optional(),
          instagramWebhookUrl: z.string().optional(),
          youtube: z.string().optional(),
          openai: z.string().optional(),
          airtable: z.string().optional(),
          airtableBaseId: z.string().optional(),
          airtableTableName: z.string().optional(),
        }).optional(),
        aiSettings: z.object({
          temperature: z.number().min(0).max(1).optional(),
          creatorToneDescription: z.string().optional(),
          maxResponseLength: z.number().min(50).max(2000).optional(),
          model: z.string().optional(),
          autoReplyInstagram: z.boolean().optional(),
          autoReplyYoutube: z.boolean().optional(),
          flexProcessing: z.boolean().optional(),
        }).optional(),
        notificationSettings: z.object({
          email: z.string().email().optional(),
          notifyOnHighIntent: z.boolean().optional(),
          notifyOnSensitiveTopics: z.boolean().optional(),
        }).optional(),
      });
      
      const data = schema.parse(req.body);
      const userId = 1; // For MVP, assume user ID 1
      
      // Get existing settings
      const existingSettings = await storage.getSettings(userId);
      let updates: any = {};
      
      // Handle both new JSON fields and legacy fields for backward compatibility
      if (data.apiKeys) {
        // Update JSON fields
        updates.apiKeys = {
          ...(existingSettings.apiKeys as any),
          ...(data.apiKeys as any)
        };
        
        // Also update legacy fields for backward compatibility
        if (data.apiKeys.instagram !== undefined) {
          updates.instagramToken = data.apiKeys.instagram;
        }
        if (data.apiKeys.youtube !== undefined) {
          updates.youtubeToken = data.apiKeys.youtube;
        }
        if (data.apiKeys.openai !== undefined) {
          updates.openaiToken = data.apiKeys.openai;
          log(
            data.apiKeys.openai
              ? 'OpenAI API key saved via settings.'
              : 'OpenAI API key cleared via settings.'
          );
        }
        if (data.apiKeys.airtable !== undefined) {
          updates.airtableToken = data.apiKeys.airtable;
        }
        if (data.apiKeys.airtableBaseId !== undefined) {
          updates.airtableBaseId = data.apiKeys.airtableBaseId;
        }
        if (data.apiKeys.airtableTableName !== undefined) {
          updates.airtableTableName = data.apiKeys.airtableTableName;
        }
      }
      
      if (data.aiSettings) {
        // Update JSON field
        updates.aiSettings = {
          ...(existingSettings.aiSettings as any),
          ...(data.aiSettings as any)
        };
        
        // Also update legacy fields for backward compatibility
        if (data.aiSettings.temperature !== undefined) {
          updates.aiTemperature = Math.round(data.aiSettings.temperature * 100);
        }
        if (data.aiSettings.creatorToneDescription !== undefined) {
          updates.creatorToneDescription = data.aiSettings.creatorToneDescription;
        }
        if (data.aiSettings.maxResponseLength !== undefined) {
          updates.maxResponseLength = data.aiSettings.maxResponseLength;
        }
        if (data.aiSettings.model !== undefined) {
          updates.aiModel = data.aiSettings.model;
        }
        if (data.aiSettings.autoReplyInstagram !== undefined) {
          updates.aiAutoRepliesInstagram = data.aiSettings.autoReplyInstagram;
        }
        if (data.aiSettings.autoReplyYoutube !== undefined) {
          updates.aiAutoRepliesYoutube = data.aiSettings.autoReplyYoutube;
        }
      }
      
      if (data.notificationSettings) {
        // Update JSON field
        updates.notificationSettings = {
          ...(existingSettings.notificationSettings as any),
          ...(data.notificationSettings as any)
        };
        
        // Also update legacy fields for backward compatibility
        if (data.notificationSettings.email !== undefined) {
          updates.notificationEmail = data.notificationSettings.email;
        }
        if (data.notificationSettings.notifyOnHighIntent !== undefined) {
          updates.notifyOnHighIntent = data.notificationSettings.notifyOnHighIntent;
        }
        if (data.notificationSettings.notifyOnSensitiveTopics !== undefined) {
          updates.notifyOnSensitiveTopics = data.notificationSettings.notifyOnSensitiveTopics;
        }
      }
      
      const updatedSettings = await storage.updateSettings(userId, updates);
      res.json({ success: true, settings: updatedSettings });
    } catch (error: any) {
      res.status(500).json({ message: error.message });
    }
  });

  app.post("/api/settings/ai-auto-replies", async (req, res) => {
    try {
      log(`API Request received: /api/settings/ai-auto-replies ${JSON.stringify(req.body)}`);
      
      const schema = z.object({
        enabled: z.boolean(),
        source: z.enum(["instagram", "youtube"]),
      });
      
      const { enabled, source } = schema.parse(req.body);
      const userId = 1; // For MVP, assume user ID 1
      
      log(`Updating ${source} auto-replies to: ${enabled}`);
      
      // First get existing settings
      const existingSettings = await storage.getSettings(userId);
      log(`Current settings: ${JSON.stringify(existingSettings)}`);
      
      let updates: any = {};
      if (source === "instagram") {
        // Force a boolean value to avoid null or undefined issues
        updates.aiAutoRepliesInstagram = Boolean(enabled);
        
        // Also update the nested JSON field if it exists
        if (existingSettings.aiSettings) {
          updates.aiSettings = {
            ...existingSettings.aiSettings,
            autoReplyInstagram: Boolean(enabled)
          };
        } else {
          // Create aiSettings if it doesn't exist
          updates.aiSettings = {
            autoReplyInstagram: Boolean(enabled),
            autoReplyYoutube: false,
            temperature: 0.7,
            creatorToneDescription: "",
            maxResponseLength: 500,
            model: "gpt-4o"
          };
        }
      } else {
        // Force a boolean value to avoid null or undefined issues
        updates.aiAutoRepliesYoutube = Boolean(enabled);
        
        // Also update the nested JSON field if it exists
        if (existingSettings.aiSettings) {
          updates.aiSettings = {
            ...existingSettings.aiSettings,
            autoReplyYoutube: Boolean(enabled)
          };
        } else {
          // Create aiSettings if it doesn't exist
          updates.aiSettings = {
            autoReplyInstagram: false,
            autoReplyYoutube: Boolean(enabled),
            temperature: 0.7,
            creatorToneDescription: "",
            maxResponseLength: 500,
            model: "gpt-4o"
          };
        }
      }
      
      log(`Applying updates: ${JSON.stringify(updates)}`);
      
      const updatedSettings = await storage.updateSettings(userId, updates);
      log(`Settings updated successfully: ${JSON.stringify(updatedSettings)}`);
      
      res.json({ success: true, settings: updatedSettings });
    } catch (error: any) {
      console.error("Error updating AI auto-replies:", error);
      res.status(500).json({ success: false, message: error.message });
    }
  });
  
  // Automation rules endpoints
  app.get("/api/automation/rules", async (req, res) => {
    try {
      const rules = await storage.getAutomationRules(1); // For MVP, assume user ID 1
      res.json(rules);
    } catch (error: any) {
      res.status(500).json({ message: error.message });
    }
  });

  app.post("/api/automation/rules", async (req, res) => {
    try {
      const schema = z.object({
        name: z.string().min(1),
        enabled: z.boolean().default(true),
        triggerType: z.string().default("keywords"),
        triggerKeywords: z.array(z.string()).default([]),
        action: z.string().min(1),
        responseTemplate: z.string().optional(),
      });
      
      const data = schema.parse(req.body);
      const userId = 1; // For MVP, assume user ID 1
      
      const rule = await storage.createAutomationRule({
        ...data,
        userId,
      });
      
      res.json(rule);
    } catch (error: any) {
      res.status(500).json({ message: error.message });
    }
  });

  app.put("/api/automation/rules/:id", async (req, res) => {
    try {
      const ruleId = parseInt(req.params.id);
      if (isNaN(ruleId)) {
        return res.status(400).json({ message: "Invalid rule ID" });
      }
      
      const schema = z.object({
        name: z.string().min(1),
        enabled: z.boolean(),
        triggerType: z.string(),
        triggerKeywords: z.array(z.string()),
        action: z.string().min(1),
        responseTemplate: z.string().optional(),
      });
      
      const data = schema.parse(req.body);
      const updatedRule = await storage.updateAutomationRule(ruleId, data);
      
      if (!updatedRule) {
        return res.status(404).json({ message: "Rule not found" });
      }
      
      res.json(updatedRule);
    } catch (error: any) {
      res.status(500).json({ message: error.message });
    }
  });

  app.delete("/api/automation/rules/:id", async (req, res) => {
    try {
      const ruleId = parseInt(req.params.id);
      if (isNaN(ruleId)) {
        return res.status(400).json({ message: "Invalid rule ID" });
      }
      
      const success = await storage.deleteAutomationRule(ruleId);
      
      if (!success) {
        return res.status(404).json({ message: "Rule not found" });
      }
      
      res.json({ success: true });
    } catch (error: any) {
      res.status(500).json({ message: error.message });
    }
  });

<<<<<<< HEAD
  // See CHANGELOG.md for 2025-06-14 [Added]
  // Content search endpoint (resolved)
=======
  // Content search endpoint
>>>>>>> 4f73d00b
  app.get('/api/content/search', async (req, res) => {
    try {
      const q = req.query.q;
      if (typeof q !== 'string' || q.trim() === '') {
        return res.status(400).json({ message: 'q is required' });
      }
<<<<<<< HEAD

      const userId = req.query.userId ? Number(req.query.userId) : 1;
      const limit = req.query.limit ? parseInt(req.query.limit as string, 10) : 5;

      const results = await contentService.retrieveRelevantContent(q, userId, limit);
      res.json({ results });
    } catch (error: any) {
      console.error('Error searching content:', error);
      res.status(500).json({ message: 'Failed to search content' });
    }
  });
  
=======
      const limit = req.query.limit ? parseInt(req.query.limit as string) : 5;
      const results = await contentService.retrieveRelevantContent(q, 1, limit);
      res.json({ results });
    } catch (error: any) {
      res.status(500).json({ message: error.message });
    }
  });

>>>>>>> 4f73d00b
  // Analytics endpoint
  app.get("/api/analytics", async (req, res) => {
    try {
      const analytics = await storage.getAnalytics(1); // For MVP, assume user ID 1
      
      // Sample data for charts
      const sevenDaysAgo = new Date();
      sevenDaysAgo.setDate(sevenDaysAgo.getDate() - 7);
      
      const engagementByDay = [];
      for (let i = 0; i < 7; i++) {
        const date = new Date();
        date.setDate(date.getDate() - i);
        const formattedDate = date.toLocaleDateString('en-US', { month: 'short', day: 'numeric' });
        
        engagementByDay.unshift({
          date: formattedDate,
          instagram: Math.floor(Math.random() * 10) + 1,
          youtube: Math.floor(Math.random() * 8) + 1,
        });
      }
      
      res.json({
        messagesByPlatform: {
          instagram: analytics.instagramMsgCount,
          youtube: analytics.youtubeMsgCount,
        },
        messagesByStatus: {
          new: analytics.newMsgCount,
          replied: analytics.repliedMsgCount,
          autoReplied: analytics.autoRepliedMsgCount,
        },
        responseTimeAvg: analytics.avgResponseTimeMinutes,
        highIntentLeads: analytics.highIntentLeadsCount,
        engagementByDay,
        topTopics: analytics.topTopics || [
          { name: "Pricing", count: 12 },
          { name: "Features", count: 9 },
          { name: "Support", count: 7 },
          { name: "Collaboration", count: 5 },
          { name: "Feedback", count: 4 },
        ],
        sensitiveTopicsCount: analytics.sensitiveTopicsCount,
      });
    } catch (error: any) {
      res.status(500).json({ message: error.message });
    }
  });

  const httpServer = createServer(app);
  return httpServer;
}<|MERGE_RESOLUTION|>--- conflicted
+++ resolved
@@ -1588,41 +1588,25 @@
     }
   });
 
-<<<<<<< HEAD
-  // See CHANGELOG.md for 2025-06-14 [Added]
-  // Content search endpoint (resolved)
-=======
-  // Content search endpoint
->>>>>>> 4f73d00b
-  app.get('/api/content/search', async (req, res) => {
-    try {
-      const q = req.query.q;
-      if (typeof q !== 'string' || q.trim() === '') {
-        return res.status(400).json({ message: 'q is required' });
-      }
-<<<<<<< HEAD
-
-      const userId = req.query.userId ? Number(req.query.userId) : 1;
-      const limit = req.query.limit ? parseInt(req.query.limit as string, 10) : 5;
-
-      const results = await contentService.retrieveRelevantContent(q, userId, limit);
-      res.json({ results });
-    } catch (error: any) {
-      console.error('Error searching content:', error);
-      res.status(500).json({ message: 'Failed to search content' });
-    }
-  });
-  
-=======
-      const limit = req.query.limit ? parseInt(req.query.limit as string) : 5;
-      const results = await contentService.retrieveRelevantContent(q, 1, limit);
-      res.json({ results });
-    } catch (error: any) {
-      res.status(500).json({ message: error.message });
-    }
-  });
-
->>>>>>> 4f73d00b
+// See CHANGELOG.md for 2025-06-14 [Added] – Content search endpoint
+app.get('/api/content/search', async (req, res) => {
+  try {
+    const q = req.query.q;
+    if (typeof q !== 'string' || q.trim() === '') {
+      return res.status(400).json({ message: 'q is required' });
+    }
+
+    const userId = req.query.userId ? Number(req.query.userId) : 1;
+    const limit  = req.query.limit  ? parseInt(req.query.limit as string, 10) : 5;
+
+    const results = await contentService.retrieveRelevantContent(q, userId, limit);
+    res.json({ results });
+  } catch (error: any) {
+    console.error('Error searching content:', error);
+    res.status(500).json({ message: 'Failed to search content' });
+  }
+});
+
   // Analytics endpoint
   app.get("/api/analytics", async (req, res) => {
     try {
