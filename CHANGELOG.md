# Changelog

All notable changes to this project will be documented in this file.

## 2025-06-07
- [Added] Created `CHANGELOG.md` and added contribution instructions to `README.md`.
- [Fixed] Missing `parentMessageId` from in-memory storage caused replies to show as top-level messages.
- [Fixed] Implemented thread support in `MemStorage` so replies nest correctly when using in-memory mode.
- [Fixed] Missing `parentMessageId` from in-memory storage caused replies to show as top-level messages.
- [Added] GitHub Actions workflow running TypeScript and test checks.
- [Changed] Instagram credentials now read from environment variables.
- [Fixed] Implemented thread support in `MemStorage` so replies nest correctly when using in-memory mode.

## 2025-06-08
- [Changed] Reply endpoint switched to `/api/${source}/reply` and payload now includes `messageId`.
- [Fixed] Messages with parentMessageId of 0 are now stored as null; client sends null for new parent messages.

## 2025-06-09
- [Fixed] `ConversationThread` mutation now accepts `parentMessageId: number | null`.

## 2025-06-08
- [Added] `npm test` now runs a pretest script that installs dependencies if `vitest` is missing.
- [Added] README notes that `npm install` must be run so the `vitest` runner is available.
- [Codex][Added] Orange avatar ring for high intent conversations in `ThreadRow` and `ConversationThread`.



## 2025-06-10
- [Codex][Added] Gated client logger and removed legacy ConversationThread files.
- [Codex][Changed] Updated conversation chip styling in `ThreadRow.tsx` to use a grayscale palette.
- [Codex][Fixed] Serialized objects in `ConversationThread.tsx` when logging to avoid TypeScript errors.

- [Codex][Added] Sample conversation data for UI testing with high-intent flag.
- [Codex][Fixed] Converted object logging calls in ConversationThread to strings for TypeScript compatibility.
<<<<<<< HEAD
- [Codex][Fixed] High-intent threads are now flagged correctly.
=======

## 2025-06-11
- [Codex][Added] Message and thread deletion with WhatsApp-style actions.
>>>>>>> 1bdd80ca
<|MERGE_RESOLUTION|>--- conflicted
+++ resolved
@@ -10,32 +10,18 @@
 - [Added] GitHub Actions workflow running TypeScript and test checks.
 - [Changed] Instagram credentials now read from environment variables.
 - [Fixed] Implemented thread support in `MemStorage` so replies nest correctly when using in-memory mode.
-
-## 2025-06-08
 - [Changed] Reply endpoint switched to `/api/${source}/reply` and payload now includes `messageId`.
 - [Fixed] Messages with parentMessageId of 0 are now stored as null; client sends null for new parent messages.
-
-## 2025-06-09
 - [Fixed] `ConversationThread` mutation now accepts `parentMessageId: number | null`.
 
 ## 2025-06-08
 - [Added] `npm test` now runs a pretest script that installs dependencies if `vitest` is missing.
 - [Added] README notes that `npm install` must be run so the `vitest` runner is available.
 - [Codex][Added] Orange avatar ring for high intent conversations in `ThreadRow` and `ConversationThread`.
-
-
-
-## 2025-06-10
 - [Codex][Added] Gated client logger and removed legacy ConversationThread files.
 - [Codex][Changed] Updated conversation chip styling in `ThreadRow.tsx` to use a grayscale palette.
 - [Codex][Fixed] Serialized objects in `ConversationThread.tsx` when logging to avoid TypeScript errors.
-
 - [Codex][Added] Sample conversation data for UI testing with high-intent flag.
 - [Codex][Fixed] Converted object logging calls in ConversationThread to strings for TypeScript compatibility.
-<<<<<<< HEAD
 - [Codex][Fixed] High-intent threads are now flagged correctly.
-=======
-
-## 2025-06-11
-- [Codex][Added] Message and thread deletion with WhatsApp-style actions.
->>>>>>> 1bdd80ca
+- [Codex][Added] Message and thread deletion with WhatsApp-style actions.