<!-- CHANGELOG.md -->

Follow the instructions in [Changelog Guide](CHANGELOG_GUIDE.md) to update this
CHANGLOG.md file.

## 2025-06-07

- [Added] Created `CHANGELOG.md` and added contribution instructions to
  `README.md`.
- [Fixed] Missing `parentMessageId` from in-memory storage caused replies to
  show as top-level messages.
- [Fixed] Implemented thread support in `MemStorage` so replies nest correctly
  when using in-memory mode.
- [Fixed] Missing `parentMessageId` from in-memory storage caused replies to
  show as top-level messages.
- [Added] GitHub Actions workflow running TypeScript and test checks.
- [Changed] Instagram credentials now read from environment variables.
- [Fixed] Implemented thread support in `MemStorage` so replies nest correctly
  when using in-memory mode.
- [Changed] Reply endpoint switched to `/api/${source}/reply` and payload now
  includes `messageId`.
- [Fixed] Messages with parentMessageId of 0 are now stored as null; client
  sends null for new parent messages.
- [Fixed] `ConversationThread` mutation now accepts
  `parentMessageId: number | null`.

## 2025-06-08

- [Added] `npm test` now runs a pretest script that installs dependencies if
  `vitest` is missing.
- [Added] README notes that `npm install` must be run so the `vitest` runner is
  available.
- [Codex][Added] Orange avatar ring for high intent conversations in `ThreadRow`
  and `ConversationThread`.
- [Codex][Added] Gated client logger and removed legacy ConversationThread
  files.
- [Codex][Changed] Updated conversation chip styling in `ThreadRow.tsx` to use a
  grayscale palette.
- [Codex][Fixed] Serialized objects in `ConversationThread.tsx` when logging to
  avoid TypeScript errors.
- [Codex][Added] Sample conversation data for UI testing with high-intent flag.
- [Codex][Fixed] Converted object logging calls in ConversationThread to strings
  for TypeScript compatibility.
- [Codex][Fixed] High-intent threads are now flagged correctly.
- [Codex][Fixed] UI now displays sample threads when no data is returned.
- [Codex][Added] Message and thread deletion with WhatsApp-style actions.

## 2025-06-09

- [Codex][Added] Faker-based message generation endpoints with tests and UI
  accordion tools.
- [Codex][Added] Message and thread deletion with WhatsApp-style actions.
- [Codex][Fixed] Deletion actions now immediately update the UI cache.
- [Codex][Changed] Conversation chips are lighter gray; selected threads now use
  a darker highlight.
- [Codex][Fixed] Selected thread styling broke due to missing `selected` prop in
  `ThreadRow`.
- [Codex][Fixed] `selected` defaults to `false` in `ThreadRow` to prevent
  runtime errors.
- [Codex][Fixed] Thread list messages now truncate within the container and show
  the full text on hover or long press.
- [Codex] [Fixed] Stopped auto-selecting the first thread after deletion so the
  conversation pane clears.
- [Codex][Fixed] Conversation list now shows the latest message with the
  sender's first name.
- [Codex][Fixed] Restored conversation chip rendering in `ThreadRow` and added
  unit test.
- [Codex][Fixed] Thread list now refreshes immediately after sending a reply so
  the left pane chip updates.
- [Codex][Fixed-3] Added `min-w-0` to `ThreadRow` container so conversation
  chips truncate correctly.
- [Codex][Added] Sidebar now includes a link to the Testing Tools page.
- [Replit Assistant][Changed] README now directs users to the Testing Tools page
  instead of the Messages page Tools accordion.
- [Codex][Changed] Tools menu restored to the main Messages interface for easier
  access.
- [Codex][Changed] Tools dropdown aligned with trigger using `right-0` so menu
  stays on screen.
- [Codex][Changed] "Generate For Thread" now uses a dropdown populated with
  thread names.
- [Codex][Changed] `/api/test/generate-for-user` now uses thread participant
  details and generates content referencing the participant.
- [Codex][Fixed] `/api/test/generate-for-user` returns messages with nested
  sender info so avatars display.
- [Codex][Added] Tools accordion on Messages page now includes refresh and
  webhook options.

## 2025-06-10

- [Codex] Added "Generate Reply" button in `ConversationThread` for AI-assisted
  replies.
- [Codex] Fixed Message deletion now fades out and doesn't scroll to the bottom.
- [Codex] [dded]"Generate Reply" button in `ConversationThread` for AI-assisted
  replies.
- [Codex] [Added] Settings page now includes a Flex processing toggle and
  backend honors the field in OpenAI requests.
- [Codex] [Changed] Desktop view now wraps long message text instead of
  truncating it.
- [Codex] [Changed] Conversation thread now aligns outbound messages to the
  right and removes avatars for a WhatsApp-style view.
- [Codex] [Added] Composer "Generate Reply" button populates the message input.
- [Codex] [Changed-4] Dropdown menu now shows a grey chevron icon and only a
  Delete option.
- [Codex][Removed] Vertical thread lines from conversation and reply UI.
- [Codex][Fixed] Query invalidation keys now match `useMessages` so batch
  message generation refreshes all pages.
- [Codex] Generate Reply buttons now use a robot icon with a blue background.
- [Codex][Changed] "Updated bullet format examples in README.md, AGENTS.md, and
  CHANGELOG.md."
- [Codex][Changed] "Fixed spacing after agent name in README and CHANGELOG
  examples."
- [Codex] Clarified README changelog instructions and agent guidelines for
  missing date sections.
- [Codex] `/api/test/generate-for-user` accepts a `content` body so admins can
  send custom messages from the Tools menu.
- [Codex][Fixed] `/api/test/generate-for-user` now correctly uses the `content`
  body when provided.

## 2025-06-11

- [Codex][Added] TypeScript and ESLint build scripts.
- [Codex][Changed] Fixed lint/type-check errors across src.
- [Codex][Fixed] Mobile conversation view no longer shows filter dropdown.
- [Codex][Added] `ChatHeader` component mimics WhatsApp chat header with back
  button and avatar.
- [Codex][Added] Sidebar link and new route for Privacy Policy page.
- [Codex][Changed] `/api/threads/:id/generate-reply` now generates dynamic
  replies using user settings.
- [Codex][Changed] AI Model setting now determines which OpenAI model is used
  for replies.
- [Codex][Added] Unit test confirms custom model is passed to the OpenAI API.
- [Codex][Fixed] Generate Reply now returns OpenAI content.
- [Codex][Fixed-2] Load env early in AI service so replies use OpenAI.
- [Codex][Added] OPENAI_API_KEY example variable.
- [Codex][Fixed-3] AI service now falls back to stored OpenAI tokens when env
  key is missing.
- [Codex][Changed-4] Warn when OpenAI API key missing and log updates to
  /api/settings. [Codex][Fixed-4] generateAiReply now checks response.ok and
  logs server errors. [Codex][Changed] AI service prefers stored OpenAI token
  over environment variable.

## 2025-06-12

- [Codex][Changed] Removed manual dotenv parser from AI service.
- [Codex][Fixed] AI reply generation errors now show detailed messages.
- [Codex][Fixed] generateReply correctly accesses keySource across error
  handling.
- [Codex][Removed] Mobile long press to expand messages. [Codex][Changed] Mobile
  chat header now includes menu icon and sits at page top. [Codex][Changed]
  ChatHeader only appears in conversation view; thread list restored
  MobileHeader. [Codex][Changed] Burger menu items now use minimal text styles.
  [Codex][Changed] Burger menu padding trimmed and icons added for thread
  actions.
- [Codex][Changed] Mobile conversation view now uses `ChatHeader` for
  WhatsApp-style back navigation.
- [Codex][Removed] Removed page header so `ChatHeader` sits at top.
- [Codex][Changed] Burger menu opens as overlay panel with grouped tools.
- [Codex][Fixed] Restored desktop header with page title, tools, and filter
  menu. [Codex][Changed] ChatHeader displayed on mobile conversation view only.
- [Codex][Added] DEBUG_AI logs around batch message generation for
  troubleshooting.
- [Codex][Added] `/api/content/search` endpoint for embedding-based content
  lookup.
- [Codex][Added] Migration adds PGVector extension and `content_items` table.
- [Codex][Fixed] ChatHeader now shows on mobile when selecting a thread.
- [Codex][Added] Documented SUPABASE_DATABASE_URL, OPENAI_API_KEY, and other
  server environment variables in README.
- [Codex][Added] /api/content/search endpoint and ranking tests.
- [Codex][Added] Content item storage and vector search. [Codex][Added] Thread
  auto-reply patch route with storage update. [Codex][Added] autoReply field to
  MessageThread schema. [Codex][Fixed] Removed duplicate variable in
  findSimilarContent.
- [Codex][Added] Auto-reply label for AI responses. [Codex][Added] Per-thread AI
  reply toggle and PATCH endpoint. [Codex][Fixed] Auto-reply schema cleanup and
  patch route response shape. [Codex][Changed] Instagram webhook checks thread
  `autoReply` before sending AI replies. [Codex][Changed] Custom messages
  trigger AI auto-reply when settings allow.

## 2025-06-13

- [Codex][Fixed] ThreadList uses `autoReply` payload when toggling per-thread AI
  replies.
- [Codex][Changed] Instagram auto-replies require both global and thread flags;
  `processNewMessage` now returns the saved message and thread.
- [Codex][Fixed] Send Custom Message now auto-replies after settings load.
- [Codex][Changed] Send Custom Message button waits for settings cache before
  enabling.
- [Codex][Added] Deep debug trace in Messages mutation when auto-reply triggers.
- [Codex][Fixed] Fallback fetch ensures AI settings exist before evaluating
  channel flags.
- [Codex][Fixed] Fallback fetch ensures AI settings exist before evaluating
  channel flags.
- [Codex][Fixed] Test route now triggers AI auto-reply when enabled.
- [Codex][Added] Coverage for auto-reply in generate-for-user route.
- [Codex][Fixed] Mobile ChatHeader menu shows actions even without callbacks.
- [Codex][Added] Unit test for custom message auto-reply.
- [Codex][Added] ChatHeader menu generates custom message for active thread.
- [Codex][Changed] Burger menu includes textbox to send custom message; button
  disabled when empty.
- [Codex][Changed] Adjust AI Replies row layout in `ThreadRow` for a tighter
  grouping.

## 2025-06-15

- [Codex][Changed] Right-align AI Replies toggle in `ThreadRow`.
- [Codex][Fixed-2] Batch messages now create threads and refresh the thread
  list.
- [Codex][Added] Configurable response delay for automated AI replies.
- [Codex][Added] AvatarPersonaConfig interface for persona setup described in
  docs/stage_1_persona.md.
- [Codex][Fixed] Restored mobile burger menu in ThreadedMessages.
- [Codex][Fixed] Removed extra top padding on mobile conversation screen.
- [Codex][Added] Persona settings route and sidebar link.
- [Codex][Added] PrivacyPersonalityForm and AvatarSettingsPage.
- [Codex][Added] buildSystemPrompt utility and persona API storage.
- [Codex][Changed] OpenAI service uses stored systemPrompt.
- [Codex][Added] Thread delete popover with confirmation in `ThreadRow` and
  state handling in `ThreadList`.
- [Codex][Changed] Navigation updated to match docs/menu_architecture.md for
  desktop and mobile.
- [Codex][Changed] Switched routing to react-router-dom.
- [Codex][Fixed] Batch message senderId uses nanoid to avoid duplicates.

## 2025-06-16

- [Codex][Fixed] System prompt preview textarea no longer stretches past page.
- [Codex][Changed] Tone & Style textarea height increased for easier editing.
- [Codex][Changed] Default settings now omit legacy creatorToneDescription
  field.
- [Codex][Changed] AIService builds system prompt from personaConfig or default
  constant.
- [Codex][Changed] `creatorToneDescription` removed from settings API responses
  and validation.
- [Codex][Added] AIService tests confirm personaConfig prompt handling.
- [Codex][Changed] `createMessage` and `addMessageToThread` now strip `id`
  before insert.
- [Codex][Added] DEBUG_AI log before custom message fetch in `ThreadedMessages`.
- [Codex][Docs] Explained thread prerequisites in README.

- [Codex][Changed-2] Replaced creatorToneDescription with personaConfig across
  codebase.
- [Codex][Changed] Persona API schema enforces non-empty strings and arrays.
- [Codex][Fixed] Database status check typing errors.
- [Codex][Changed] Persona API schema enforces non-empty strings and arrays.
- [Codex][Fixed] Database status check typing errors.
- [Codex][Fixed] AvatarSettings shows server error message on save failure.
- [Codex][Fixed] Database status endpoint typings for type-check.
- [Codex][Changed] PrivacyPersonalityForm now stores presets in state so saved
  style tags and topics display after reloading.
- [Codex][Fixed] Clearing persona resets form fields to defaults in
  PrivacyPersonalityForm.
- [Codex][Changed] Allow removal of style and topic chips via × button.

## 2025-06-17

- [Codex][Changed] Persona tags use chip-based UI with electric blue selection.
- [Codex][Changed] Allowed and restricted topics combined into tri-state chips.
- [Codex][Added] Tests check rendering of new chips.
<<<<<<< HEAD
[Codex][Changed] MobileHeader moved to App layout with optional back button.
[Codex][Removed] ThreadedMessages no longer renders its own header.
[Codex][Fixed] Custom message menu now identifies thread via props instead of URL.
[Codex][Added] DesktopHeader burger menu replaces Sidebar for desktop threads.

## 2025-06-18

- [Codex][Changed] ThreadedMessages tabs now include an Unread option.
- [Codex][Changed] ThreadList filters threads by unread count when Unread is active.
=======
- [Codex][Changed] MobileHeader moved to App layout with optional back button.
- [Codex][Removed] ThreadedMessages no longer renders its own header.
- [Codex][Fixed] Custom message menu now identifies thread via props instead of URL.
- [Codex][Added] DesktopHeader burger menu replaces Sidebar for desktop threads.
- [Codex][Removed] Deprecated refresh tools from ThreadedMessages.
- [Codex][Added] ThreadRow popover includes Archive action.
- [Codex][Changed] ThreadList archives threads via new PATCH endpoint and
  omits archived threads from default query.
- [Codex][Added] ThreadedMessages shows an Archived tab.
- [Codex][Schema] content_items has new embedding pgvector column.
>>>>>>> 3b6de042
<|MERGE_RESOLUTION|>--- conflicted
+++ resolved
@@ -256,17 +256,12 @@
 - [Codex][Changed] Persona tags use chip-based UI with electric blue selection.
 - [Codex][Changed] Allowed and restricted topics combined into tri-state chips.
 - [Codex][Added] Tests check rendering of new chips.
-<<<<<<< HEAD
-[Codex][Changed] MobileHeader moved to App layout with optional back button.
-[Codex][Removed] ThreadedMessages no longer renders its own header.
-[Codex][Fixed] Custom message menu now identifies thread via props instead of URL.
-[Codex][Added] DesktopHeader burger menu replaces Sidebar for desktop threads.
-
-## 2025-06-18
-
+- [Codex][Changed] MobileHeader moved to App layout with optional back button.
+- [Codex][Removed] ThreadedMessages no longer renders its own header.
+- [Codex][Fixed] Custom message menu now identifies thread via props instead of URL.
+- [Codex][Added] DesktopHeader burger menu replaces Sidebar for desktop threads.
 - [Codex][Changed] ThreadedMessages tabs now include an Unread option.
 - [Codex][Changed] ThreadList filters threads by unread count when Unread is active.
-=======
 - [Codex][Changed] MobileHeader moved to App layout with optional back button.
 - [Codex][Removed] ThreadedMessages no longer renders its own header.
 - [Codex][Fixed] Custom message menu now identifies thread via props instead of URL.
@@ -276,5 +271,4 @@
 - [Codex][Changed] ThreadList archives threads via new PATCH endpoint and
   omits archived threads from default query.
 - [Codex][Added] ThreadedMessages shows an Archived tab.
-- [Codex][Schema] content_items has new embedding pgvector column.
->>>>>>> 3b6de042
+- [Codex][Schema] content_items has new embedding pgvector column.