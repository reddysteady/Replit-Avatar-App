# Changelog

All notable changes to this project will be documented in this file.

Example entry format:
`- [AGENT_NAME][Fixed/Changed/Added] "Description of change"`

## 2025-06-07
- [Added] Created `CHANGELOG.md` and added contribution instructions to `README.md`.
- [Fixed] Missing `parentMessageId` from in-memory storage caused replies to show as top-level messages.
- [Fixed] Implemented thread support in `MemStorage` so replies nest correctly when using in-memory mode.
- [Fixed] Missing `parentMessageId` from in-memory storage caused replies to show as top-level messages.
- [Added] GitHub Actions workflow running TypeScript and test checks.
- [Changed] Instagram credentials now read from environment variables.
- [Fixed] Implemented thread support in `MemStorage` so replies nest correctly when using in-memory mode.
- [Changed] Reply endpoint switched to `/api/${source}/reply` and payload now includes `messageId`.
- [Fixed] Messages with parentMessageId of 0 are now stored as null; client sends null for new parent messages.
- [Fixed] `ConversationThread` mutation now accepts `parentMessageId: number | null`.

## 2025-06-08
- [Added] `npm test` now runs a pretest script that installs dependencies if `vitest` is missing.
- [Added] README notes that `npm install` must be run so the `vitest` runner is available.
- [Codex][Added] Orange avatar ring for high intent conversations in `ThreadRow` and `ConversationThread`.
- [Codex][Added] Gated client logger and removed legacy ConversationThread files.
- [Codex][Changed] Updated conversation chip styling in `ThreadRow.tsx` to use a grayscale palette.
- [Codex][Fixed] Serialized objects in `ConversationThread.tsx` when logging to avoid TypeScript errors.
- [Codex][Added] Sample conversation data for UI testing with high-intent flag.
- [Codex][Fixed] Converted object logging calls in ConversationThread to strings for TypeScript compatibility.
- [Codex][Fixed] High-intent threads are now flagged correctly.
- [Codex][Fixed] UI now displays sample threads when no data is returned.
- [Codex][Added] Message and thread deletion with WhatsApp-style actions.

## 2025-06-09
- [Codex][Added] Faker-based message generation endpoints with tests and UI accordion tools.
- [Codex][Added] Message and thread deletion with WhatsApp-style actions.
- [Codex][Fixed] Deletion actions now immediately update the UI cache.
- [Codex][Changed] Conversation chips are lighter gray; selected threads now use a darker highlight.
- [Codex][Fixed] Selected thread styling broke due to missing `selected` prop in `ThreadRow`.
- [Codex][Fixed] `selected` defaults to `false` in `ThreadRow` to prevent runtime errors.
- [Codex][Fixed] Thread list messages now truncate within the container and show the full text on hover or long press.
- [Codex] [Fixed] Stopped auto-selecting the first thread after deletion so the conversation pane clears.
- [Codex][Fixed] Conversation list now shows the latest message with the sender's first name.
- [Codex][Fixed] Restored conversation chip rendering in `ThreadRow` and added unit test.
- [Codex][Fixed] Thread list now refreshes immediately after sending a reply so the left pane chip updates.
- [Codex][Fixed-3] Added `min-w-0` to `ThreadRow` container so conversation chips truncate correctly.
- [Codex][Added] Sidebar now includes a link to the Testing Tools page.
- [Replit Assistant][Changed] README now directs users to the Testing Tools page instead of the Messages page Tools accordion.
- [Codex][Changed] Tools menu restored to the main Messages interface for easier access.
- [Codex][Changed] Tools dropdown aligned with trigger using `right-0` so menu stays on screen.
- [Codex][Changed] "Generate For Thread" now uses a dropdown populated with thread names.
- [Codex][Changed] `/api/test/generate-for-user` now uses thread participant details and generates content referencing the participant.
- [Codex][Fixed] `/api/test/generate-for-user` returns messages with nested sender info so avatars display.
- [Codex][Added] Tools accordion on Messages page now includes refresh and webhook options.

## 2025-06-10
- [Codex] Added "Generate Reply" button in `ConversationThread` for AI-assisted replies.
- [Codex] Fixed Message deletion now fades out and doesn't scroll to the bottom.
- [Codex] [dded]"Generate Reply" button in `ConversationThread` for AI-assisted replies.
- [Codex] [Added] Settings page now includes a Flex processing toggle and backend honors the field in OpenAI requests.
- [Codex] [Changed] Desktop view now wraps long message text instead of truncating it.
- [Codex] [Changed] Conversation thread now aligns outbound messages to the right and removes avatars for a WhatsApp-style view.
- [Codex] [Added] Composer "Generate Reply" button populates the message input.
- [Codex] [Changed-4] Dropdown menu now shows a grey chevron icon and only a Delete option.
- [Codex][Removed] Vertical thread lines from conversation and reply UI.
- [Codex][Fixed] Query invalidation keys now match `useMessages` so batch message generation refreshes all pages.
- [Codex] Generate Reply buttons now use a robot icon with a blue background.
- [Codex][Changed] "Updated bullet format examples in README.md, AGENTS.md, and CHANGELOG.md."
- [Codex][Changed] "Fixed spacing after agent name in README and CHANGELOG examples."
- [Codex] Clarified README changelog instructions and agent guidelines for missing date sections.
- [Codex] `/api/test/generate-for-user` accepts a `content` body so admins can send custom messages from the Tools menu.
- [Codex][Fixed] `/api/test/generate-for-user` now correctly uses the `content` body when provided.

## 2025-06-11
- [Codex][Fixed] Mobile conversation view no longer shows filter dropdown.
- [Codex][Added] `ChatHeader` component mimics WhatsApp chat header with back button and avatar.
- [Codex][Added] Sidebar link and new route for Privacy Policy page.
<<<<<<< HEAD
- [Codex][Changed] `/api/threads/:id/generate-reply` now generates dynamic replies using user settings.
=======
- [Codex][Changed] `/api/threads/:id/generate-reply` now returns AI-generated responses using stored settings.
- [Codex][Changed] `/api/threads/:id/generate-reply` now generates replies via `aiService`.

>>>>>>> 8898d059

<|MERGE_RESOLUTION|>--- conflicted
+++ resolved
@@ -74,11 +74,4 @@
 - [Codex][Fixed] Mobile conversation view no longer shows filter dropdown.
 - [Codex][Added] `ChatHeader` component mimics WhatsApp chat header with back button and avatar.
 - [Codex][Added] Sidebar link and new route for Privacy Policy page.
-<<<<<<< HEAD
-- [Codex][Changed] `/api/threads/:id/generate-reply` now generates dynamic replies using user settings.
-=======
-- [Codex][Changed] `/api/threads/:id/generate-reply` now returns AI-generated responses using stored settings.
-- [Codex][Changed] `/api/threads/:id/generate-reply` now generates replies via `aiService`.
-
->>>>>>> 8898d059
-
+- [Codex][Changed] `/api/threads/:id/generate-reply` now generates dynamic replies using user settings.