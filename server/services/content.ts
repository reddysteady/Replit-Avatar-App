--- conflicted
+++ resolved
@@ -6,12 +6,7 @@
 import { db } from "../db";
 import { storage } from "../storage";
 import { aiService } from "./openai";
-<<<<<<< HEAD
 import { eq, desc } from "drizzle-orm";
-=======
-import { log } from "../logger";
-import { eq } from "drizzle-orm";
->>>>>>> b3942736
 import { contentItems, type InsertContentItem } from "@shared/schema";
 
 interface ContentSource {
