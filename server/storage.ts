// See CHANGELOG.md for 2025-06-11 [Added]
// [Fixed] 2025-06-09 - add in-memory thread support for conversation threads
// [Fixed] 2025-06-10 - high-intent threads are now flagged correctly
// See CHANGELOG.md for 2025-06-13 [Added]
import {
  messages, 
  users, 
  settings, 
  automationRules, 
  leads, 
  analytics,
  messageThreads,
  type User, 
  type InsertUser, 
  type Message, 
  type InsertMessage,
  type Settings,
  type InsertSettings,
  type AutomationRule,
  type InsertAutomationRule,
  type Lead,
  type InsertLead,
  type Analytics,
  type InsertAnalytics,
  type MessageType,
  type SenderType,
  type MessageThread,
  type InsertMessageThread,
  type ThreadType,
  type ContentItem,
  type InsertContentItem
  } from "@shared/schema";

// Extend storage interface with necessary methods
export interface IStorage {
  // User methods
  getUser(id: number): Promise<User | undefined>;
  getUserByUsername(username: string): Promise<User | undefined>;
  createUser(user: InsertUser): Promise<User>;

  // Message methods
  getMessage(id: number): Promise<Message | undefined>;
  getInstagramMessages(): Promise<MessageType[]>;
  getYoutubeMessages(): Promise<MessageType[]>;
  createMessage(message: InsertMessage): Promise<Message>;
  updateMessageStatus(id: number, status: string, reply: string, isAiGenerated: boolean): Promise<Message>;

  // Settings methods
  getSettings(userId: number): Promise<Settings>;
  updateSettings(userId: number, updates: Partial<Settings>): Promise<Settings>;

  // Automation rules methods
  getAutomationRules(userId: number): Promise<AutomationRule[]>;
  getAutomationRule(id: number): Promise<AutomationRule | undefined>;
  createAutomationRule(rule: InsertAutomationRule): Promise<AutomationRule>;
  updateAutomationRule(id: number, updates: Partial<AutomationRule>): Promise<AutomationRule | undefined>;
  deleteAutomationRule(id: number): Promise<boolean>;

  // Lead methods
  getLead(id: number): Promise<Lead | undefined>;
  getLeadsByUserId(userId: number): Promise<Lead[]>;
  createLead(lead: InsertLead): Promise<Lead>;
  updateLead(id: number, updates: Partial<Lead>): Promise<Lead | undefined>;

  // Analytics methods
  getAnalytics(userId: number): Promise<Analytics>;
  updateAnalytics(userId: number, updates: Partial<Analytics>): Promise<Analytics>;
  
  // Content methods for RAG pipeline
  createContentItem(contentItem: any): Promise<any>;
  findSimilarContent(userId: number, embedding: number[], limit: number): Promise<string[]>;
  
  // Thread methods for conversation continuity
  getThread(id: number): Promise<MessageThread | undefined>;
  getThreads(userId: number, source?: string): Promise<ThreadType[]>;
  getThreadMessages(threadId: number): Promise<MessageType[]>;
  createThread(thread: InsertMessageThread): Promise<MessageThread>;
  updateThread(id: number, updates: Partial<MessageThread>): Promise<MessageThread | undefined>;
  findOrCreateThreadByParticipant(
    userId: number, 
    externalParticipantId: string, 
    participantName: string, 
    source: string,
    participantAvatar?: string
  ): Promise<MessageThread>;
  addMessageToThread(threadId: number, message: InsertMessage): Promise<Message>;
  markThreadAsRead(threadId: number): Promise<boolean>;
}

export class MemStorage {
  private users: Map<number, User>;
  private msgs: Map<number, Message>;
  private settingsMap: Map<number, Settings>;
  private rules: Map<number, AutomationRule>;
  private leadsMap: Map<number, Lead>;
  private analyticsMap: Map<number, Analytics>;
  private contentItems: Map<number, ContentItem>;
  private threads: Map<number, MessageThread>;

  private userId: number;
  private messageId: number;
  private threadId: number;
  private settingsId: number;
  private ruleId: number;
  private leadId: number;
  private analyticsId: number;

  constructor() {
    this.users = new Map();
    this.msgs = new Map();
    this.settingsMap = new Map();
    this.rules = new Map();
    this.leadsMap = new Map();
    this.analyticsMap = new Map();
    this.contentItems = new Map();
    this.threads = new Map();
    
    this.userId = 1;
    this.messageId = 1;
    this.threadId = 1;
    this.settingsId = 1;
    this.ruleId = 1;
    this.leadId = 1;
    this.analyticsId = 1;
    
    // Initialize with sample data for MVP
    this.initializeSampleData();
  }

  // Initialize sample data for MVP demonstration
  private initializeSampleData() {
    // Create default user
    const defaultUser: User = {
      id: 1,
      username: "demo_user",
      password: "password123", // In a real app, this would be hashed
      email: "demo@example.com",
      createdAt: new Date()
    };
    this.users.set(1, defaultUser);

    // Create default settings
    const defaultSettings: Settings = {
      id: 1,
      userId: 1,
      apiKeys: {},
      aiSettings: { flexProcessing: false },
      notificationSettings: {},
      aiAutoRepliesInstagram: false,
      aiAutoRepliesYoutube: false,
      instagramToken: "",
      youtubeToken: "",
      openaiToken: process.env.OPENAI_API_KEY || "",
      airtableToken: "",
      airtableBaseId: "",
      airtableTableName: "Leads",
      creatorToneDescription: "Friendly, helpful, and professional. I use emojis occasionally and aim to provide valuable information in a conversational tone.",
      aiTemperature: 70, // 0.7
      aiModel: "gpt-4o",
      maxResponseLength: 500,
      notificationEmail: "demo@example.com",
      notifyOnHighIntent: true,
      notifyOnSensitiveTopics: true
    };
    this.settingsMap.set(1, defaultSettings);

    // Create default analytics
    const defaultAnalytics: Analytics = {
      id: 1,
      userId: 1,
      date: new Date(),
      instagramMsgCount: 10,
      youtubeMsgCount: 5,
      newMsgCount: 3,
      repliedMsgCount: 8,
      autoRepliedMsgCount: 4,
      avgResponseTimeMinutes: 15,
      highIntentLeadsCount: 2,
      topTopics: [
        { name: "Pricing", count: 12 },
        { name: "Features", count: 9 },
        { name: "Support", count: 7 },
        { name: "Collaboration", count: 5 },
        { name: "Feedback", count: 4 }
      ],
      sensitiveTopicsCount: 1
    };
    this.analyticsMap.set(1, defaultAnalytics);

    // Add sample messages
    const sampleMessages: InsertMessage[] = [
      {
        source: "instagram",
        externalId: "ig-123456",
        senderId: "user1",
        senderName: "Michael Scott",
        senderAvatar: "https://images.unsplash.com/photo-1500648767791-00dcc994a43e?ixlib=rb-4.0.3&ixid=MnwxMjA3fDB8MHxwaG90by1wYWdlfHx8fGVufDB8fHx8&auto=format&fit=crop&w=256&h=256",
        content: "Hey, I love your content about productivity systems! I've been struggling with managing my time. Do you offer coaching or any personalized advice?",
        timestamp: new Date(),
        status: "new",
        isHighIntent: true,
        intentCategory: "service_inquiry",
        intentConfidence: 80,
        userId: 1
      },
      {
        source: "instagram",
        externalId: "ig-123457",
        senderId: "user2",
        senderName: "Jane Cooper",
        senderAvatar: "https://images.unsplash.com/photo-1438761681033-6461ffad8d80?ixlib=rb-4.0.3&ixid=MnwxMjA3fDB8MHxwaG90by1wYWdlfHx8fGVufDB8fHx8&auto=format&fit=crop&w=256&h=256",
        content: "I just watched your latest video and I have a question about the app you mentioned. What was the name again? Thanks!",
        timestamp: new Date(),
        status: "new",
        isHighIntent: false,
        userId: 1
      },
      {
        source: "instagram",
        externalId: "ig-123458",
        senderId: "user3",
        senderName: "Tom Wilson",
        senderAvatar: "https://images.unsplash.com/photo-1472099645785-5658abf4ff4e?ixlib=rb-4.0.3&ixid=MnwxMjA3fDB8MHxwaG90by1wYWdlfHx8fGVufDB8fHx8&auto=format&fit=crop&w=256&h=256",
        content: "Love your content! What camera do you use for your videos?",
        timestamp: new Date(Date.now() - 86400000), // Yesterday
        status: "auto-replied",
        reply: "Thanks for the kind words! I use a Sony A7III for most of my videos with a 24-70mm lens. I have all my gear linked in the description of my latest video if you want to check it out. Let me know if you have any other questions!",
        isAiGenerated: true,
        userId: 1
      },
      {
        source: "instagram",
        externalId: "ig-123459",
        senderId: "user4",
        senderName: "Alex Morgan",
        senderAvatar: "https://images.unsplash.com/photo-1517841905240-472988babdf9?ixlib=rb-4.0.3&ixid=MnwxMjA3fDB8MHxwaG90by1wYWdlfHx8fGVufDB8fHx8&auto=format&fit=crop&w=256&h=256",
        content: "Could you do a tutorial on how to set up that productivity dashboard you showed last week?",
        timestamp: new Date(Date.now() - 86400000), // Yesterday
        status: "replied",
        reply: "Hey Alex! I'm actually planning to release a tutorial next week. I'll send you the link when it's ready!",
        isAiGenerated: false,
        userId: 1
      },
      {
        source: "instagram",
        externalId: "ig-123460",
        senderId: "user5",
        senderName: "Chris Johnson",
        senderAvatar: "https://images.unsplash.com/photo-1539571696357-5a69c17a67c6?ixlib=rb-4.0.3&ixid=MnwxMjA3fDB8MHxwaG90by1wYWdlfHx8fGVufDB8fHx8&auto=format&fit=crop&w=256&h=256",
        content: "I'm looking to hire someone with your expertise for my company's next project. Can we discuss potential collaboration opportunities?",
        timestamp: new Date(),
        status: "new",
        isHighIntent: true,
        intentCategory: "business_opportunity",
        intentConfidence: 90,
        userId: 1
      },
      {
        source: "youtube",
        externalId: "yt-123456",
        senderId: "ytuser1",
        senderName: "Sarah Williams",
        senderAvatar: "https://images.unsplash.com/photo-1534528741775-53994a69daeb?ixlib=rb-4.0.3&ixid=MnwxMjA3fDB8MHxwaG90by1wYWdlfHx8fGVufDB8fHx8&auto=format&fit=crop&w=256&h=256",
        content: "Great video! Do you have any tips for beginners in this field?",
        timestamp: new Date(),
        status: "new",
        userId: 1
      },
      {
        source: "youtube",
        externalId: "yt-123457",
        senderId: "ytuser2",
        senderName: "Mark Thompson",
        senderAvatar: "https://images.unsplash.com/photo-1507003211169-0a1dd7228f2d?ixlib=rb-4.0.3&ixid=MnwxMjA3fDB8MHxwaG90by1wYWdlfHx8fGVufDB8fHx8&auto=format&fit=crop&w=256&h=256",
        content: "I've been following your channel for months and I've learned so much. Would you consider doing a collaboration?",
        timestamp: new Date(),
        status: "new",
        isHighIntent: true,
        intentCategory: "collaboration",
        intentConfidence: 85,
        userId: 1
      }
    ];

    const threadLookup = new Map<string, number>();
    sampleMessages.forEach(msg => {
      const key = `${msg.senderId}-${msg.source}`;
      let tId = threadLookup.get(key);
      if (!tId) {
        const newThread: MessageThread = {
          id: this.threadId++,
          userId: msg.userId,
          externalParticipantId: msg.senderId,
          participantName: msg.senderName,
          participantAvatar: msg.senderAvatar ?? null,
          source: msg.source as 'instagram' | 'youtube',
          lastMessageAt: msg.timestamp,
          lastMessageContent: msg.content,
          status: 'active',
          unreadCount: msg.isOutbound ? 0 : 1,
          createdAt: new Date(),
          metadata: {}
        } as MessageThread;
        this.threads.set(newThread.id, newThread);
        threadLookup.set(key, newThread.id);
        tId = newThread.id;
      } else {
        const existing = this.threads.get(tId)!;
        const msgTime = msg.timestamp ?? new Date();
        if (existing.lastMessageAt < msgTime) {
          existing.lastMessageAt = msgTime;
          existing.lastMessageContent = msg.content;
        }
        if (!msg.isOutbound) {
          existing.unreadCount = (existing.unreadCount ?? 0) + 1;
        }
        this.threads.set(tId, existing);
      }

      const message: Message = {
        ...msg,
        id: this.messageId++,
        threadId: tId,
        timestamp: msg.timestamp ?? new Date()
      } as Message;
      this.msgs.set(message.id, message);
    });

    // Add sample automation rules
    const sampleRules: InsertAutomationRule[] = [
      {
        userId: 1,
        name: "Reply to camera questions",
        enabled: true,
        triggerType: "keywords",
        triggerKeywords: ["camera", "gear", "lens", "equipment", "filming"],
        action: "auto_reply",
        responseTemplate: "Thanks for your interest in my gear! I use a Sony A7III with a 24-70mm lens for most of my videos. I also use the Rode VideoMic Pro+ for audio. You can find links to all my equipment in the description of my latest video."
      },
      {
        userId: 1,
        name: "Route collaboration requests to me",
        enabled: true,
        triggerType: "keywords",
        triggerKeywords: ["collab", "collaboration", "partner", "together", "joint"],
        action: "route_human"
      },
      {
        userId: 1,
        name: "Add business inquiries to Airtable",
        enabled: true,
        triggerType: "keywords",
        triggerKeywords: ["hire", "job", "project", "work", "business", "client"],
        action: "add_airtable"
      }
    ];

      sampleRules.forEach(rule => {
        const automationRule: AutomationRule = {
          ...rule,
          id: this.ruleId++,
          createdAt: new Date(),
          updatedAt: new Date()
        } as AutomationRule;
        this.rules.set(automationRule.id, automationRule);
      });
  }

  // User methods
  async getUser(id: number): Promise<User | undefined> {
    return this.users.get(id);
  }

  async getUserByUsername(username: string): Promise<User | undefined> {
    return Array.from(this.users.values()).find(
      (user) => user.username === username,
    );
  }

  async createUser(insertUser: InsertUser): Promise<User> {
    const id = this.userId++;
    const user: User = { ...insertUser, id, createdAt: new Date() };
    this.users.set(id, user);
    return user;
  }

  // Message methods
  async getMessage(id: number): Promise<Message | undefined> {
    return this.msgs.get(id);
  }

  async getInstagramMessages(): Promise<MessageType[]> {
    const instagramMessages = Array.from(this.msgs.values())
      .filter(msg => msg.source === "instagram")
      .sort((a, b) => b.timestamp.getTime() - a.timestamp.getTime())
      .map(msg => this.mapMessageToMessageType(msg));
    
    return instagramMessages;
  }

  async getYoutubeMessages(): Promise<MessageType[]> {
    const youtubeMessages = Array.from(this.msgs.values())
      .filter(msg => msg.source === "youtube")
      .sort((a, b) => b.timestamp.getTime() - a.timestamp.getTime())
      .map(msg => this.mapMessageToMessageType(msg));
    
    return youtubeMessages;
  }

  private mapMessageToMessageType(msg: Message): MessageType {
    const sender: SenderType = {
      id: msg.senderId,
      name: msg.senderName,
      avatar: msg.senderAvatar ?? undefined
    };

    // Normalize parent ID to avoid threading issues when running without the
    // database. Missing parentMessageId was causing replies to render as
    // top-level messages. Ref: [Fixed] 2025-06-08 in CHANGELOG.md
    let parentId: number | undefined = undefined;
    if (msg.parentMessageId !== undefined && msg.parentMessageId !== null) {
      const numeric = Number(msg.parentMessageId);
      if (!Number.isNaN(numeric)) {
        parentId = numeric;
      }
    }

    return {
      id: msg.id,
      source: msg.source as 'instagram' | 'youtube',
      content: msg.content,
      sender,
      timestamp: msg.timestamp.toISOString(),
      status: msg.status as 'new' | 'replied' | 'auto-replied',
      isHighIntent: msg.isHighIntent || false,
      reply: msg.reply ?? undefined,
      threadId: msg.threadId ?? undefined,
      parentMessageId: parentId,
      isOutbound: msg.isOutbound || false,
      isAiGenerated: msg.isAiGenerated ?? false,
      isAutoReply: msg.status === 'auto-replied'
    };
  }

  async createMessage(message: InsertMessage): Promise<Message> {
    const id = this.messageId++;
    const newMessage: Message = { ...message, id } as Message;
    this.msgs.set(id, newMessage);
    return newMessage;
  }

  async updateMessageStatus(
    id: number,
    status: string,
    reply: string,
    isAiGenerated: boolean
  ): Promise<Message> {
    const message = this.msgs.get(id);
    if (!message) {
      throw new Error(`Message with ID ${id} not found`);
    }

    const updatedMessage: Message = {
      ...message,
      status,
      reply,
      isAiGenerated,
      replyTimestamp: new Date()
    };

    this.msgs.set(id, updatedMessage);
    return updatedMessage;
  }

  // Thread methods for conversation continuity
  async getThread(id: number): Promise<MessageThread | undefined> {
    return this.threads.get(id);
  }

  async getThreads(userId: number, source?: string): Promise<ThreadType[]> {
    const threads = Array.from(this.threads.values()).filter(
      t => t.userId === userId && (!source || t.source === source)
    ).sort((a, b) => b.lastMessageAt.getTime() - a.lastMessageAt.getTime());

    return threads.map(t => {
      const highIntent = Array.from(this.msgs.values()).some(
        m => m.threadId === t.id && m.isHighIntent
      );
      return {
        id: t.id,
        externalParticipantId: t.externalParticipantId,
        participantName: t.participantName,
        participantAvatar: t.participantAvatar || undefined,
        source: t.source as 'instagram' | 'youtube',
        lastMessageAt: t.lastMessageAt.toISOString(),
        lastMessageContent: t.lastMessageContent || undefined,
        status: t.status as 'active' | 'archived' | 'snoozed',
        unreadCount: t.unreadCount || 0,
        autoReply: t.autoReply ?? false,
        isHighIntent: highIntent
      };
    });
  }

  async getThreadMessages(threadId: number): Promise<MessageType[]> {
    return Array.from(this.msgs.values())
      .filter(m => m.threadId === threadId)
      .sort((a, b) => a.timestamp.getTime() - b.timestamp.getTime())
      .map(m => this.mapMessageToMessageType(m));
  }

  async createThread(thread: InsertMessageThread): Promise<MessageThread> {
    const id = this.threadId++;
    const now = new Date();
    const newThread: MessageThread = {
      ...thread,
      id,
      createdAt: now,
      lastMessageAt: now,
      unreadCount: 0,
      autoReply: false
    } as MessageThread;
    this.threads.set(id, newThread);
    return newThread;
  }

  async updateThread(id: number, updates: Partial<MessageThread>): Promise<MessageThread | undefined> {
    const thread = this.threads.get(id);
    if (!thread) return undefined;
    const updated = { ...thread, ...updates } as MessageThread;
    this.threads.set(id, updated);
    return updated;
  }

  async findOrCreateThreadByParticipant(
    userId: number,
    externalParticipantId: string,
    participantName: string,
    source: string,
    participantAvatar?: string
  ): Promise<MessageThread> {
    const existing = Array.from(this.threads.values()).find(
      t => t.userId === userId &&
        t.externalParticipantId === externalParticipantId &&
        t.source === source
    );
    if (existing) return existing;
    return this.createThread({
      userId,
      externalParticipantId,
      participantName,
      participantAvatar: participantAvatar || null,
      source,
      metadata: {}
    } as InsertMessageThread);
  }

  async addMessageToThread(threadId: number, message: InsertMessage): Promise<Message> {
    const thread = this.threads.get(threadId);
    if (!thread) {
      throw new Error(`Thread with ID ${threadId} not found`);
    }
    const id = this.messageId++;
    const now = message.timestamp ?? new Date();
    const newMessage: Message = { ...message, id, threadId, timestamp: now } as Message;
    this.msgs.set(id, newMessage);

    this.threads.set(threadId, {
      ...thread,
      lastMessageAt: now,
      lastMessageContent: message.content,
      unreadCount: message.isOutbound ? thread.unreadCount : (thread.unreadCount || 0) + 1
    });
    return newMessage;
  }

  async markThreadAsRead(threadId: number): Promise<boolean> {
    const thread = this.threads.get(threadId);
    if (!thread) return false;
    this.threads.set(threadId, { ...thread, unreadCount: 0 });
    return true;
  }

  async deleteMessage(id: number): Promise<boolean> {
    if (!this.msgs.has(id)) return false;
    this.msgs.delete(id);
    return true;
  }

  async deleteThread(id: number): Promise<boolean> {
    if (!this.threads.has(id)) return false;
    this.threads.delete(id);
    for (const [mid, msg] of Array.from(this.msgs.entries())) {
      if (msg.threadId === id) {
        this.msgs.delete(mid);
      }
    }
    return true;
  }

  // Settings methods
  async getSettings(userId: number): Promise<Settings> {
    let settings = this.settingsMap.get(userId);
    
    if (!settings) {
      // Create default settings if not found
      settings = {
        id: this.settingsId++,
        userId,
        apiKeys: {},
        aiSettings: { flexProcessing: false },
        notificationSettings: {},
        aiAutoRepliesInstagram: false,
        aiAutoRepliesYoutube: false,
        instagramToken: "",
        youtubeToken: "",
        openaiToken: process.env.OPENAI_API_KEY || "",
        airtableToken: "",
        airtableBaseId: "",
        airtableTableName: "Leads",
        creatorToneDescription: "",
        aiTemperature: 70, // 0.7
        aiModel: "gpt-4o",
        maxResponseLength: 500,
        notificationEmail: "",
        notifyOnHighIntent: true,
        notifyOnSensitiveTopics: true
      };
      
      this.settingsMap.set(userId, settings);
    }
    
    return settings;
  }

  async updateSettings(userId: number, updates: Partial<Settings>): Promise<Settings> {
    const settings = await this.getSettings(userId);
    
    const updatedSettings: Settings = {
      ...settings,
      ...updates
    };
    
    this.settingsMap.set(userId, updatedSettings);
    return updatedSettings;
  }

  // Automation rules methods
  async getAutomationRules(userId: number): Promise<AutomationRule[]> {
    return Array.from(this.rules.values())
      .filter(rule => rule.userId === userId)
      .sort((a, b) => b.createdAt.getTime() - a.createdAt.getTime());
  }

  async getAutomationRule(id: number): Promise<AutomationRule | undefined> {
    return this.rules.get(id);
  }

  async createAutomationRule(rule: InsertAutomationRule): Promise<AutomationRule> {
    const id = this.ruleId++;
    const now = new Date();

    const newRule: AutomationRule = {
      ...rule,
      id,
      createdAt: now,
      updatedAt: now
    } as AutomationRule;
    
    this.rules.set(id, newRule);
    return newRule;
  }

  async updateAutomationRule(id: number, updates: Partial<AutomationRule>): Promise<AutomationRule | undefined> {
    const rule = this.rules.get(id);
    if (!rule) {
      return undefined;
    }

    const updatedRule: AutomationRule = {
      ...rule,
      ...updates,
      updatedAt: new Date()
    } as AutomationRule;
    
    this.rules.set(id, updatedRule);
    return updatedRule;
  }

  async deleteAutomationRule(id: number): Promise<boolean> {
    if (!this.rules.has(id)) {
      return false;
    }
    
    return this.rules.delete(id);
  }

  // Lead methods
  async getLead(id: number): Promise<Lead | undefined> {
    return this.leadsMap.get(id);
  }

  async getLeadsByUserId(userId: number): Promise<Lead[]> {
    return Array.from(this.leadsMap.values())
      .filter(lead => lead.userId === userId)
      .sort((a, b) => b.createdAt.getTime() - a.createdAt.getTime());
  }

  async createLead(lead: InsertLead): Promise<Lead> {
    const id = this.leadId++;
    
    const newLead: Lead = {
      ...lead,
      id,
      createdAt: new Date()
    } as Lead;
    
    this.leadsMap.set(id, newLead);
    return newLead;
  }

  async updateLead(id: number, updates: Partial<Lead>): Promise<Lead | undefined> {
    const lead = this.leadsMap.get(id);
    if (!lead) {
      return undefined;
    }
    
    const updatedLead: Lead = {
      ...lead,
      ...updates
    } as Lead;
    
    this.leadsMap.set(id, updatedLead);
    return updatedLead;
  }

  // Analytics methods
  async getAnalytics(userId: number): Promise<Analytics> {
    let analytics = this.analyticsMap.get(userId);
    
    if (!analytics) {
      // Create default analytics if not found
      analytics = {
        id: this.analyticsId++,
        userId,
        date: new Date(),
        instagramMsgCount: 0,
        youtubeMsgCount: 0,
        newMsgCount: 0,
        repliedMsgCount: 0,
        autoRepliedMsgCount: 0,
        avgResponseTimeMinutes: 0,
        highIntentLeadsCount: 0,
        topTopics: [],
        sensitiveTopicsCount: 0
      };
      
      this.analyticsMap.set(userId, analytics);
    }
    
    return analytics;
  }

  async updateAnalytics(userId: number, updates: Partial<Analytics>): Promise<Analytics> {
    const analytics = await this.getAnalytics(userId);

    const updatedAnalytics: Analytics = {
      ...analytics,
      ...updates
    };

    this.analyticsMap.set(userId, updatedAnalytics);
    return updatedAnalytics;
  }

  // Content methods
  async createContentItem(contentItem: InsertContentItem): Promise<ContentItem> {
    const id = this.contentItems.size + 1;
    const item: ContentItem = { ...contentItem, id } as ContentItem;
    this.contentItems.set(id, item);
    return item;
  }

  async findSimilarContent(
    userId: number,
    embedding: number[],
    limit: number,
  ): Promise<string[]> {

<<<<<<< HEAD
=======

    const items = Array.from(this.contentItems.values()).filter(i => i.userId === userId);
    const scored = items.map(item => {
      const emb = item.embedding || [];
      const score = emb.reduce((acc, val, idx) => acc + val * (embedding[idx] || 0), 0);
      return { item, score };
    });
    scored.sort((a, b) => b.score - a.score);
    return scored.slice(0, limit).map(s => s.item.content);
>>>>>>> 5c3a3593
    const cosine = (a: number[], b: number[]) => {
      let dot = 0;
      let magA = 0;
      let magB = 0;
      for (let i = 0; i < a.length; i++) {
        dot += a[i] * b[i];
        magA += a[i] * a[i];
        magB += b[i] * b[i];
      }
      return dot / (Math.sqrt(magA) * Math.sqrt(magB));
    };

    const items = Array.from(this.contentItems.values()).filter(
      item => item.userId === userId,
    );

    items.sort(
      (a, b) =>
        cosine(b.embedding as number[], embedding) -
        cosine(a.embedding as number[], embedding),
    );

    return items.slice(0, limit).map(i => i.content);
  }
}

import { DatabaseStorage } from "./database-storage";

// Use the DatabaseStorage implementation for persistent storage
export const storage = new DatabaseStorage();<|MERGE_RESOLUTION|>--- conflicted
+++ resolved
@@ -787,18 +787,6 @@
     limit: number,
   ): Promise<string[]> {
 
-<<<<<<< HEAD
-=======
-
-    const items = Array.from(this.contentItems.values()).filter(i => i.userId === userId);
-    const scored = items.map(item => {
-      const emb = item.embedding || [];
-      const score = emb.reduce((acc, val, idx) => acc + val * (embedding[idx] || 0), 0);
-      return { item, score };
-    });
-    scored.sort((a, b) => b.score - a.score);
-    return scored.slice(0, limit).map(s => s.item.content);
->>>>>>> 5c3a3593
     const cosine = (a: number[], b: number[]) => {
       let dot = 0;
       let magA = 0;
