--- conflicted
+++ resolved
@@ -145,8 +145,7 @@
     ? useMessageThreading(propMessages).threadedMessages
     : useMessageThreading(fetchedMessages).threadedMessages;
   
-<<<<<<< HEAD
-  console.log("Message render triggered", {
+ console.log("Message render triggered", {
     messagesLoaded: finalMessages ? finalMessages.length : 0,
     threadId,
     fetchedCount: fetchedMessages ? fetchedMessages.length : 0
@@ -155,12 +154,6 @@
   if (finalMessages && finalMessages.length > 0) {
     console.log("Rendering Thread #" + threadId + " with enhanced conversation threading");
     console.log("Top-level threaded messages:", finalMessages.map(m => ({ id: m.id, hasChildren: m.childMessages.length })));
-=======
-  // debug info can be added here if needed
-  
-  if (finalMessages && finalMessages.length > 0) {
-    // console.debug('Rendering Thread #' + threadId);
->>>>>>> b3942736
   }
 
   // Scroll to bottom on new messages
