--- conflicted
+++ resolved
@@ -225,10 +225,7 @@
 
 - [Codex][Fixed] System prompt preview textarea no longer stretches past page.
 - [Codex][Changed] Tone & Style textarea height increased for easier editing.
-<<<<<<< HEAD
 - [Codex][Changed] AIService builds system prompt from personaConfig or default
   constant.
-=======
 - [Codex][Changed] `creatorToneDescription` removed from settings API responses
-  and validation.
->>>>>>> 10faf39f
+  and validation.