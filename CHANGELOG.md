<!-- CHANGELOG.md -->

Follow the instructions in [Changelog Guide](CHANGELOG_GUIDE.md) to update this
CHANGLOG.md file.

## 2025-06-07

- [Added] Created `CHANGELOG.md` and added contribution instructions to
  `README.md`.
- [Fixed] Missing `parentMessageId` from in-memory storage caused replies to
  show as top-level messages.
- [Fixed] Implemented thread support in `MemStorage` so replies nest correctly
  when using in-memory mode.
- [Fixed] Missing `parentMessageId` from in-memory storage caused replies to
  show as top-level messages.
- [Added] GitHub Actions workflow running TypeScript and test checks.
- [Changed] Instagram credentials now read from environment variables.
- [Fixed] Implemented thread support in `MemStorage` so replies nest correctly
  when using in-memory mode.
- [Changed] Reply endpoint switched to `/api/${source}/reply` and payload now
  includes `messageId`.
- [Fixed] Messages with parentMessageId of 0 are now stored as null; client
  sends null for new parent messages.
- [Fixed] `ConversationThread` mutation now accepts
  `parentMessageId: number | null`.

## 2025-06-08

- [Added] `npm test` now runs a pretest script that installs dependencies if
  `vitest` is missing.
- [Added] README notes that `npm install` must be run so the `vitest` runner is
  available.
- [Codex][Added] Orange avatar ring for high intent conversations in `ThreadRow`
  and `ConversationThread`.
- [Codex][Added] Gated client logger and removed legacy ConversationThread
  files.
- [Codex][Changed] Updated conversation chip styling in `ThreadRow.tsx` to use a
  grayscale palette.
- [Codex][Fixed] Serialized objects in `ConversationThread.tsx` when logging to
  avoid TypeScript errors.
- [Codex][Added] Sample conversation data for UI testing with high-intent flag.
- [Codex][Fixed] Converted object logging calls in ConversationThread to strings
  for TypeScript compatibility.
- [Codex][Fixed] High-intent threads are now flagged correctly.
- [Codex][Fixed] UI now displays sample threads when no data is returned.
- [Codex][Added] Message and thread deletion with WhatsApp-style actions.

## 2025-06-09

- [Codex][Added] Faker-based message generation endpoints with tests and UI
  accordion tools.
- [Codex][Added] Message and thread deletion with WhatsApp-style actions.
- [Codex][Fixed] Deletion actions now immediately update the UI cache.
- [Codex][Changed] Conversation chips are lighter gray; selected threads now use
  a darker highlight.
- [Codex][Fixed] Selected thread styling broke due to missing `selected` prop in
  `ThreadRow`.
- [Codex][Fixed] `selected` defaults to `false` in `ThreadRow` to prevent
  runtime errors.
- [Codex][Fixed] Thread list messages now truncate within the container and show
  the full text on hover or long press.
- [Codex] [Fixed] Stopped auto-selecting the first thread after deletion so the
  conversation pane clears.
- [Codex][Fixed] Conversation list now shows the latest message with the
  sender's first name.
- [Codex][Fixed] Restored conversation chip rendering in `ThreadRow` and added
  unit test.
- [Codex][Fixed] Thread list now refreshes immediately after sending a reply so
  the left pane chip updates.
- [Codex][Fixed-3] Added `min-w-0` to `ThreadRow` container so conversation
  chips truncate correctly.
- [Codex][Added] Sidebar now includes a link to the Testing Tools page.
- [Replit Assistant][Changed] README now directs users to the Testing Tools page
  instead of the Messages page Tools accordion.
- [Codex][Changed] Tools menu restored to the main Messages interface for easier
  access.
- [Codex][Changed] Tools dropdown aligned with trigger using `right-0` so menu
  stays on screen.
- [Codex][Changed] "Generate For Thread" now uses a dropdown populated with
  thread names.
- [Codex][Changed] `/api/test/generate-for-user` now uses thread participant
  details and generates content referencing the participant.
- [Codex][Fixed] `/api/test/generate-for-user` returns messages with nested
  sender info so avatars display.
- [Codex][Added] Tools accordion on Messages page now includes refresh and
  webhook options.

## 2025-06-10

- [Codex] Added "Generate Reply" button in `ConversationThread` for AI-assisted
  replies.
- [Codex] Fixed Message deletion now fades out and doesn't scroll to the bottom.
- [Codex] [dded]"Generate Reply" button in `ConversationThread` for AI-assisted
  replies.
- [Codex] [Added] Settings page now includes a Flex processing toggle and
  backend honors the field in OpenAI requests.
- [Codex] [Changed] Desktop view now wraps long message text instead of
  truncating it.
- [Codex] [Changed] Conversation thread now aligns outbound messages to the
  right and removes avatars for a WhatsApp-style view.
- [Codex] [Added] Composer "Generate Reply" button populates the message input.
- [Codex] [Changed-4] Dropdown menu now shows a grey chevron icon and only a
  Delete option.
- [Codex][Removed] Vertical thread lines from conversation and reply UI.
- [Codex][Fixed] Query invalidation keys now match `useMessages` so batch
  message generation refreshes all pages.
- [Codex] Generate Reply buttons now use a robot icon with a blue background.
- [Codex][Changed] "Updated bullet format examples in README.md, AGENTS.md, and
  CHANGELOG.md."
- [Codex][Changed] "Fixed spacing after agent name in README and CHANGELOG
  examples."
- [Codex] Clarified README changelog instructions and agent guidelines for
  missing date sections.
- [Codex] `/api/test/generate-for-user` accepts a `content` body so admins can
  send custom messages from the Tools menu.
- [Codex][Fixed] `/api/test/generate-for-user` now correctly uses the `content`
  body when provided.

## 2025-06-11

- [Codex][Added] TypeScript and ESLint build scripts.
- [Codex][Changed] Fixed lint/type-check errors across src.
- [Codex][Fixed] Mobile conversation view no longer shows filter dropdown.
- [Codex][Added] `ChatHeader` component mimics WhatsApp chat header with back
  button and avatar.
- [Codex][Added] Sidebar link and new route for Privacy Policy page.
- [Codex][Changed] `/api/threads/:id/generate-reply` now generates dynamic
  replies using user settings.
- [Codex][Changed] AI Model setting now determines which OpenAI model is used
  for replies.
- [Codex][Added] Unit test confirms custom model is passed to the OpenAI API.
- [Codex][Fixed] Generate Reply now returns OpenAI content.
- [Codex][Fixed-2] Load env early in AI service so replies use OpenAI.
- [Codex][Added] OPENAI_API_KEY example variable.
- [Codex][Fixed-3] AI service now falls back to stored OpenAI tokens when env
  key is missing.
- [Codex][Changed-4] Warn when OpenAI API key missing and log updates to
  /api/settings. [Codex][Fixed-4] generateAiReply now checks response.ok and
  logs server errors. [Codex][Changed] AI service prefers stored OpenAI token
  over environment variable.

## 2025-06-12

- [Codex][Changed] Removed manual dotenv parser from AI service.
- [Codex][Fixed] AI reply generation errors now show detailed messages.
- [Codex][Fixed] generateReply correctly accesses keySource across error
  handling.
- [Codex][Removed] Mobile long press to expand messages. [Codex][Changed] Mobile
  chat header now includes menu icon and sits at page top. [Codex][Changed]
  ChatHeader only appears in conversation view; thread list restored
  MobileHeader. [Codex][Changed] Burger menu items now use minimal text styles.
  [Codex][Changed] Burger menu padding trimmed and icons added for thread
  actions.
- [Codex][Changed] Mobile conversation view now uses `ChatHeader` for
  WhatsApp-style back navigation.
- [Codex][Removed] Removed page header so `ChatHeader` sits at top.
- [Codex][Changed] Burger menu opens as overlay panel with grouped tools.
- [Codex][Fixed] Restored desktop header with page title, tools, and filter
  menu. [Codex][Changed] ChatHeader displayed on mobile conversation view only.
- [Codex][Added] DEBUG_AI logs around batch message generation for
  troubleshooting.
- [Codex][Added] `/api/content/search` endpoint for embedding-based content
  lookup.
- [Codex][Added] Migration adds PGVector extension and `content_items` table.
- [Codex][Fixed] ChatHeader now shows on mobile when selecting a thread.
- [Codex][Added] Documented DATABASE_URL, OPENAI_API_KEY, and other server
  environment variables in README.
- [Codex][Added] /api/content/search endpoint and ranking tests.
- [Codex][Added] Content item storage and vector search. [Codex][Added] Thread
  auto-reply patch route with storage update. [Codex][Added] autoReply field to
  MessageThread schema. [Codex][Fixed] Removed duplicate variable in
  findSimilarContent.
- [Codex][Added] Auto-reply label for AI responses. [Codex][Added] Per-thread AI
  reply toggle and PATCH endpoint. [Codex][Fixed] Auto-reply schema cleanup and
  patch route response shape. [Codex][Changed] Instagram webhook checks thread
  `autoReply` before sending AI replies. [Codex][Changed] Custom messages
  trigger AI auto-reply when settings allow.

## 2025-06-13

- [Codex][Fixed] ThreadList uses `autoReply` payload when toggling per-thread AI
  replies.
- [Codex][Changed] Instagram auto-replies require both global and thread flags;
  `processNewMessage` now returns the saved message and thread.
- [Codex][Fixed] Send Custom Message now auto-replies after settings load.
- [Codex][Changed] Send Custom Message button waits for settings cache before
  enabling.
- [Codex][Added] Deep debug trace in Messages mutation when auto-reply triggers.
- [Codex][Fixed] Fallback fetch ensures AI settings exist before evaluating
  channel flags.
- [Codex][Fixed] Fallback fetch ensures AI settings exist before evaluating
  channel flags.
- [Codex][Fixed] Test route now triggers AI auto-reply when enabled.
- [Codex][Added] Coverage for auto-reply in generate-for-user route.
- [Codex][Fixed] Mobile ChatHeader menu shows actions even without callbacks.
- [Codex][Added] Unit test for custom message auto-reply.
- [Codex][Added] ChatHeader menu generates custom message for active thread.
- [Codex][Changed] Burger menu includes textbox to send custom message; button
  disabled when empty.
- [Codex][Changed] Adjust AI Replies row layout in `ThreadRow` for a tighter
  grouping.
<<<<<<< HEAD

## 2025-06-17

- [Codex][Changed] Desktop Tools dropdown replaced with drawer on md+ screens.
- [Codex][Added] Unit tests ensure Tools drawer opens, focuses input, and closes
  with ESC.
- [Codex][Changed] README updated for Tools drawer usage.
=======
- [Codex][Fixed-2] Batch messages now create threads and refresh the thread list.
- [Codex][Added] Configurable response delay for automated AI replies.

>>>>>>> c59d4594
<|MERGE_RESOLUTION|>--- conflicted
+++ resolved
@@ -199,16 +199,9 @@
   disabled when empty.
 - [Codex][Changed] Adjust AI Replies row layout in `ThreadRow` for a tighter
   grouping.
-<<<<<<< HEAD
-
-## 2025-06-17
-
-- [Codex][Changed] Desktop Tools dropdown replaced with drawer on md+ screens.
 - [Codex][Added] Unit tests ensure Tools drawer opens, focuses input, and closes
   with ESC.
 - [Codex][Changed] README updated for Tools drawer usage.
-=======
 - [Codex][Fixed-2] Batch messages now create threads and refresh the thread list.
 - [Codex][Added] Configurable response delay for automated AI replies.
-
->>>>>>> c59d4594
+- [Codex][Changed] Desktop Tools dropdown replaced with drawer on md+ screens.
