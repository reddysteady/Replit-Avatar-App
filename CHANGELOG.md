<!-- CHANGELOG.md -->

Follow the instructions in [Changelog Guide](CHANGELOG_GUIDE.md) to update this
CHANGLOG.md file.

## 2025-06-07

- [Added] Created `CHANGELOG.md` and added contribution instructions to
  `README.md`.
- [Fixed] Missing `parentMessageId` from in-memory storage caused replies to
  show as top-level messages.
- [Fixed] Implemented thread support in `MemStorage` so replies nest correctly
  when using in-memory mode.
- [Fixed] Missing `parentMessageId` from in-memory storage caused replies to
  show as top-level messages.
- [Added] GitHub Actions workflow running TypeScript and test checks.
- [Changed] Instagram credentials now read from environment variables.
- [Fixed] Implemented thread support in `MemStorage` so replies nest correctly
  when using in-memory mode.
- [Changed] Reply endpoint switched to `/api/${source}/reply` and payload now
  includes `messageId`.
- [Fixed] Messages with parentMessageId of 0 are now stored as null; client
  sends null for new parent messages.
- [Fixed] `ConversationThread` mutation now accepts
  `parentMessageId: number | null`.

## 2025-06-08

- [Added] `npm test` now runs a pretest script that installs dependencies if
  `vitest` is missing.
- [Added] README notes that `npm install` must be run so the `vitest` runner is
  available.
- [Codex][Added] Orange avatar ring for high intent conversations in `ThreadRow`
  and `ConversationThread`.
- [Codex][Added] Gated client logger and removed legacy ConversationThread
  files.
- [Codex][Changed] Updated conversation chip styling in `ThreadRow.tsx` to use a
  grayscale palette.
- [Codex][Fixed] Serialized objects in `ConversationThread.tsx` when logging to
  avoid TypeScript errors.
- [Codex][Added] Sample conversation data for UI testing with high-intent flag.
- [Codex][Fixed] Converted object logging calls in ConversationThread to strings
  for TypeScript compatibility.
- [Codex][Fixed] High-intent threads are now flagged correctly.
- [Codex][Fixed] UI now displays sample threads when no data is returned.
- [Codex][Added] Message and thread deletion with WhatsApp-style actions.

## 2025-06-09

- [Codex][Added] Faker-based message generation endpoints with tests and UI
  accordion tools.
- [Codex][Added] Message and thread deletion with WhatsApp-style actions.
- [Codex][Fixed] Deletion actions now immediately update the UI cache.
- [Codex][Changed] Conversation chips are lighter gray; selected threads now use
  a darker highlight.
- [Codex][Fixed] Selected thread styling broke due to missing `selected` prop in
  `ThreadRow`.
- [Codex][Fixed] `selected` defaults to `false` in `ThreadRow` to prevent
  runtime errors.
- [Codex][Fixed] Thread list messages now truncate within the container and show
  the full text on hover or long press.
- [Codex] [Fixed] Stopped auto-selecting the first thread after deletion so the
  conversation pane clears.
- [Codex][Fixed] Conversation list now shows the latest message with the
  sender's first name.
- [Codex][Fixed] Restored conversation chip rendering in `ThreadRow` and added
  unit test.
- [Codex][Fixed] Thread list now refreshes immediately after sending a reply so
  the left pane chip updates.
- [Codex][Fixed-3] Added `min-w-0` to `ThreadRow` container so conversation
  chips truncate correctly.
- [Codex][Added] Sidebar now includes a link to the Testing Tools page.
- [Replit Assistant][Changed] README now directs users to the Testing Tools page
  instead of the Messages page Tools accordion.
- [Codex][Changed] Tools menu restored to the main Messages interface for easier
  access.
- [Codex][Changed] Tools dropdown aligned with trigger using `right-0` so menu
  stays on screen.
- [Codex][Changed] "Generate For Thread" now uses a dropdown populated with
  thread names.
- [Codex][Changed] `/api/test/generate-for-user` now uses thread participant
  details and generates content referencing the participant.
- [Codex][Fixed] `/api/test/generate-for-user` returns messages with nested
  sender info so avatars display.
- [Codex][Added] Tools accordion on Messages page now includes refresh and
  webhook options.

## 2025-06-10

- [Codex] Added "Generate Reply" button in `ConversationThread` for AI-assisted
  replies.
- [Codex] Fixed Message deletion now fades out and doesn't scroll to the bottom.
- [Codex] [dded]"Generate Reply" button in `ConversationThread` for AI-assisted
  replies.
- [Codex] [Added] Settings page now includes a Flex processing toggle and
  backend honors the field in OpenAI requests.
- [Codex] [Changed] Desktop view now wraps long message text instead of
  truncating it.
- [Codex] [Changed] Conversation thread now aligns outbound messages to the
  right and removes avatars for a WhatsApp-style view.
- [Codex] [Added] Composer "Generate Reply" button populates the message input.
- [Codex] [Changed-4] Dropdown menu now shows a grey chevron icon and only a
  Delete option.
- [Codex][Removed] Vertical thread lines from conversation and reply UI.
- [Codex][Fixed] Query invalidation keys now match `useMessages` so batch
  message generation refreshes all pages.
- [Codex] Generate Reply buttons now use a robot icon with a blue background.
- [Codex][Changed] "Updated bullet format examples in README.md, AGENTS.md, and
  CHANGELOG.md."
- [Codex][Changed] "Fixed spacing after agent name in README and CHANGELOG
  examples."
- [Codex] Clarified README changelog instructions and agent guidelines for
  missing date sections.
- [Codex] `/api/test/generate-for-user` accepts a `content` body so admins can
  send custom messages from the Tools menu.
- [Codex][Fixed] `/api/test/generate-for-user` now correctly uses the `content`
  body when provided.

## 2025-06-11

- [Codex][Added] TypeScript and ESLint build scripts.
- [Codex][Changed] Fixed lint/type-check errors across src.
- [Codex][Fixed] Mobile conversation view no longer shows filter dropdown.
- [Codex][Added] `ChatHeader` component mimics WhatsApp chat header with back
  button and avatar.
- [Codex][Added] Sidebar link and new route for Privacy Policy page.
- [Codex][Changed] `/api/threads/:id/generate-reply` now generates dynamic
  replies using user settings.
- [Codex][Changed] AI Model setting now determines which OpenAI model is used
  for replies.
- [Codex][Added] Unit test confirms custom model is passed to the OpenAI API.
- [Codex][Fixed] Generate Reply now returns OpenAI content.
- [Codex][Fixed-2] Load env early in AI service so replies use OpenAI.
- [Codex][Added] OPENAI_API_KEY example variable.
- [Codex][Fixed-3] AI service now falls back to stored OpenAI tokens when env
  key is missing.
- [Codex][Changed-4] Warn when OpenAI API key missing and log updates to
  /api/settings. [Codex][Fixed-4] generateAiReply now checks response.ok and
  logs server errors. [Codex][Changed] AI service prefers stored OpenAI token
  over environment variable.

## 2025-06-12

- [Codex][Changed] Removed manual dotenv parser from AI service.
- [Codex][Fixed] AI reply generation errors now show detailed messages.
- [Codex][Fixed] generateReply correctly accesses keySource across error
  handling.
- [Codex][Removed] Mobile long press to expand messages. [Codex][Changed] Mobile
  chat header now includes menu icon and sits at page top. [Codex][Changed]
  ChatHeader only appears in conversation view; thread list restored
  MobileHeader. [Codex][Changed] Burger menu items now use minimal text styles.
  [Codex][Changed] Burger menu padding trimmed and icons added for thread
  actions.
- [Codex][Changed] Mobile conversation view now uses `ChatHeader` for
  WhatsApp-style back navigation.
- [Codex][Removed] Removed page header so `ChatHeader` sits at top.
- [Codex][Changed] Burger menu opens as overlay panel with grouped tools.
- [Codex][Fixed] Restored desktop header with page title, tools, and filter
  menu. [Codex][Changed] ChatHeader displayed on mobile conversation view only.
- [Codex][Added] DEBUG_AI logs around batch message generation for
  troubleshooting.
- [Codex][Added] `/api/content/search` endpoint for embedding-based content
  lookup.
- [Codex][Added] Migration adds PGVector extension and `content_items` table.
- [Codex][Fixed] ChatHeader now shows on mobile when selecting a thread.
- [Codex][Added] Documented SUPABASE_DATABASE_URL, OPENAI_API_KEY, and other
  server environment variables in README.
- [Codex][Added] /api/content/search endpoint and ranking tests.
- [Codex][Added] Content item storage and vector search. [Codex][Added] Thread
  auto-reply patch route with storage update. [Codex][Added] autoReply field to
  MessageThread schema. [Codex][Fixed] Removed duplicate variable in
  findSimilarContent.
- [Codex][Added] Auto-reply label for AI responses. [Codex][Added] Per-thread AI
  reply toggle and PATCH endpoint. [Codex][Fixed] Auto-reply schema cleanup and
  patch route response shape. [Codex][Changed] Instagram webhook checks thread
  `autoReply` before sending AI replies. [Codex][Changed] Custom messages
  trigger AI auto-reply when settings allow.

## 2025-06-13

- [Codex][Fixed] ThreadList uses `autoReply` payload when toggling per-thread AI
  replies.
- [Codex][Changed] Instagram auto-replies require both global and thread flags;
  `processNewMessage` now returns the saved message and thread.
- [Codex][Fixed] Send Custom Message now auto-replies after settings load.
- [Codex][Changed] Send Custom Message button waits for settings cache before
  enabling.
- [Codex][Added] Deep debug trace in Messages mutation when auto-reply triggers.
- [Codex][Fixed] Fallback fetch ensures AI settings exist before evaluating
  channel flags.
- [Codex][Fixed] Fallback fetch ensures AI settings exist before evaluating
  channel flags.
- [Codex][Fixed] Test route now triggers AI auto-reply when enabled.
- [Codex][Added] Coverage for auto-reply in generate-for-user route.
- [Codex][Fixed] Mobile ChatHeader menu shows actions even without callbacks.
- [Codex][Added] Unit test for custom message auto-reply.
- [Codex][Added] ChatHeader menu generates custom message for active thread.
- [Codex][Changed] Burger menu includes textbox to send custom message; button
  disabled when empty.
- [Codex][Changed] Adjust AI Replies row layout in `ThreadRow` for a tighter
  grouping.

## 2025-06-15

- [Codex][Changed] Right-align AI Replies toggle in `ThreadRow`.
- [Codex][Fixed-2] Batch messages now create threads and refresh the thread
  list.
- [Codex][Added] Configurable response delay for automated AI replies.
- [Codex][Added] AvatarPersonaConfig interface for persona setup described in
  docs/stage_1_persona.md.
- [Codex][Fixed] Restored mobile burger menu in ThreadedMessages.
- [Codex][Fixed] Removed extra top padding on mobile conversation screen.
- [Codex][Added] Persona settings route and sidebar link.
- [Codex][Added] PrivacyPersonalityForm and AvatarSettingsPage.
- [Codex][Added] buildSystemPrompt utility and persona API storage.
- [Codex][Changed] OpenAI service uses stored systemPrompt.

## 2025-06-16

<<<<<<< HEAD
- [Codex][Changed] Navigation updated to match docs/menu_architecture.md for
  desktop and mobile.
- [Codex][Changed] Switched routing to react-router-dom.
=======
- [Codex][Fixed] Batch message senderId uses nanoid to avoid duplicates.
>>>>>>> d8b302d6
<|MERGE_RESOLUTION|>--- conflicted
+++ resolved
@@ -214,13 +214,7 @@
 - [Codex][Added] PrivacyPersonalityForm and AvatarSettingsPage.
 - [Codex][Added] buildSystemPrompt utility and persona API storage.
 - [Codex][Changed] OpenAI service uses stored systemPrompt.
-
-## 2025-06-16
-
-<<<<<<< HEAD
 - [Codex][Changed] Navigation updated to match docs/menu_architecture.md for
   desktop and mobile.
 - [Codex][Changed] Switched routing to react-router-dom.
-=======
-- [Codex][Fixed] Batch message senderId uses nanoid to avoid duplicates.
->>>>>>> d8b302d6
+- [Codex][Fixed] Batch message senderId uses nanoid to avoid duplicates.