// See CHANGELOG.md for 2025-06-11 [Added]
// See CHANGELOG.md for 2025-06-11 [Fixed-3]
// See CHANGELOG.md for 2025-06-16 [Changed]
import { describe, it, expect, vi, beforeEach } from 'vitest'
import { AIService } from './openai'
import { storage } from '../storage'
// Persona logic covered per docs/stage_1_persona.md
import { buildSystemPrompt } from '@shared/prompt'

const openaiMock = {
  embeddings: { create: vi.fn() },
  chat: { completions: { create: vi.fn() } },
}
var openaiCtor: any

vi.mock('../storage', () => ({
  storage: {
    getSettings: vi.fn().mockResolvedValue({ openaiToken: 'stored-key' }),
  },
}))

vi.mock('openai', () => {
  openaiCtor = vi.fn().mockImplementation(() => openaiMock)
  return { default: openaiCtor }
})

const mockEmbeddings = openaiMock.embeddings
const mockCreate = openaiMock.chat.completions.create

describe('AIService', () => {
  let service: AIService

  beforeEach(() => {
    service = new AIService()
    mockCreate.mockReset()
    mockEmbeddings.create.mockReset()
    openaiCtor.mockClear()
  })

  it('generateEmbedding returns embedding array', async () => {
    mockEmbeddings.create.mockResolvedValueOnce({
      data: [{ embedding: [1, 2, 3] }],
    })
    const res = await service.generateEmbedding('text')
    expect(res).toEqual([1, 2, 3])
  })

  it('generateEmbedding returns zeros on failure', async () => {
    mockEmbeddings.create.mockRejectedValueOnce(new Error('fail'))
    const res = await service.generateEmbedding('text')
    expect(res.length).toBe(1536)
    expect(res.every((n) => n === 0)).toBe(true)
  })

  it('generateReply returns fallback when no api key', async () => {
    process.env.OPENAI_API_KEY = ''
    ;(storage.getSettings as any).mockResolvedValueOnce({ openaiToken: '' })
    const reply = await service.generateReply({
      content: 'hi',
      senderName: 'Bob',
<<<<<<< HEAD
      creatorToneDescription: '',
=======
>>>>>>> e58ce9ed
      temperature: 0.5,
      maxLength: 10,
      model: 'gpt-4',
    })
    expect(reply).toContain('Bob')
  })

  it('passes flex service tier when enabled', async () => {
    process.env.OPENAI_API_KEY = 'sk-valid-env-key-123456'
    ;(storage.getSettings as any).mockResolvedValueOnce({ openaiToken: '' })
    mockCreate.mockResolvedValueOnce({
      choices: [{ message: { content: 'ok' } }],
    })
    await service.generateReply({
      content: 'test',
      senderName: 'Bob',
<<<<<<< HEAD
      creatorToneDescription: '',
=======
>>>>>>> e58ce9ed
      temperature: 0.5,
      maxLength: 10,
      flexProcessing: true,
    })
    expect(mockCreate).toHaveBeenCalledWith(
      expect.objectContaining({ service_tier: 'flex' }),
    )
    expect(openaiCtor).toHaveBeenCalledWith(
      expect.objectContaining({ apiKey: 'sk-valid-env-key-123456' }),
    )
  })

  it('uses provided model when making OpenAI request', async () => {
    process.env.OPENAI_API_KEY = 'sk-valid-env-key-123456'
    ;(storage.getSettings as any).mockResolvedValueOnce({ openaiToken: '' })
    mockCreate.mockResolvedValueOnce({
      choices: [{ message: { content: 'ok' } }],
    })
    await service.generateReply({
      content: 'test',
      senderName: 'Bob',
<<<<<<< HEAD
      creatorToneDescription: '',
=======
>>>>>>> e58ce9ed
      temperature: 0.5,
      maxLength: 10,
      model: 'gpt-3.5-turbo',
    })
    expect(mockCreate).toHaveBeenCalledWith(
      expect.objectContaining({ model: 'gpt-3.5-turbo' }),
    )
    expect(openaiCtor).toHaveBeenCalledWith(
      expect.objectContaining({ apiKey: 'sk-valid-env-key-123456' }),
    )
<<<<<<< HEAD
  })

  it('builds system prompt from persona config', async () => {
    process.env.OPENAI_API_KEY = 'sk-valid-env-key-123456'
    const persona = {
      toneDescription: 'zany',
      styleTags: ['fun'],
      allowedTopics: ['tech'],
      restrictedTopics: ['politics'],
      fallbackReply: 'nope',
    }
    ;(storage.getSettings as any).mockResolvedValueOnce({
      openaiToken: '',
      personaConfig: persona,
      systemPrompt: '',
    })
    ;(storage.getSettings as any).mockResolvedValueOnce({
      openaiToken: '',
      personaConfig: persona,
      systemPrompt: '',
    })
    mockCreate.mockResolvedValueOnce({
      choices: [{ message: { content: 'ok' } }],
    })
    await service.generateReply({
      content: 'hi',
      senderName: 'Bob',
      creatorToneDescription: '',
      temperature: 0.5,
      maxLength: 10,
    })
    expect(mockCreate).toHaveBeenCalledWith(
      expect.objectContaining({
        messages: [
          {
            role: 'system',
            content: expect.stringContaining('zany'),
          },
          expect.any(Object),
        ],
      }),
    )
  })

  it('falls back to default prompt when persona config missing', async () => {
    process.env.OPENAI_API_KEY = 'sk-valid-env-key-123456'
    ;(storage.getSettings as any).mockResolvedValueOnce({
      openaiToken: '',
      personaConfig: null,
      systemPrompt: '',
    })
    ;(storage.getSettings as any).mockResolvedValueOnce({
      openaiToken: '',
      personaConfig: null,
      systemPrompt: '',
    })
    mockCreate.mockResolvedValueOnce({
      choices: [{ message: { content: 'ok' } }],
    })
    await service.generateReply({
      content: 'hi',
      senderName: 'Bob',
      creatorToneDescription: '',
      temperature: 0.5,
      maxLength: 10,
    })
    expect(mockCreate).toHaveBeenCalledWith(
      expect.objectContaining({
        messages: [
          {
            role: 'system',
            content: expect.any(String),
          },
          expect.any(Object),
        ],
      }),
    )
=======
>>>>>>> e58ce9ed
  })

  it('classifyIntent parses response', async () => {
    mockCreate.mockResolvedValueOnce({
      choices: [
        {
          message: {
            content: JSON.stringify({
              isHighIntent: true,
              confidence: 0.9,
              category: 'service_inquiry',
            }),
          },
        },
      ],
    })
    const res = await service.classifyIntent('text')
    expect(res).toEqual({
      isHighIntent: true,
      confidence: 0.9,
      category: 'service_inquiry',
    })
  })

  it('detectSensitiveContent parses response', async () => {
    mockCreate.mockResolvedValueOnce({
      choices: [
        {
          message: {
            content: JSON.stringify({
              isSensitive: true,
              confidence: 0.8,
              category: 'legal',
            }),
          },
        },
      ],
    })
    const res = await service.detectSensitiveContent('text')
    expect(res).toEqual({
      isSensitive: true,
      confidence: 0.8,
      category: 'legal',
    })
  })

  it('uses stored token when env key missing', async () => {
    process.env.OPENAI_API_KEY = ''
    mockEmbeddings.create.mockResolvedValueOnce({ data: [{ embedding: [4] }] })
    const res = await service.generateEmbedding('hi')
    expect(res).toEqual([4])
    expect(openaiCtor).toHaveBeenCalledWith(
      expect.objectContaining({ apiKey: 'stored-key' }),
    )
  })

  it('prefers stored token over env key', async () => {
    process.env.OPENAI_API_KEY = 'sk-valid-env-key-123456'
    mockEmbeddings.create.mockResolvedValueOnce({ data: [{ embedding: [5] }] })
    const res = await service.generateEmbedding('hi')
    expect(res).toEqual([5])
    expect(openaiCtor).toHaveBeenCalledWith(
      expect.objectContaining({ apiKey: 'stored-key' }),
    )
  })

  it('matchAutomationRules returns matching rules', async () => {
    const rules = [
      { enabled: true, triggerType: 'keywords', triggerKeywords: ['hello'] },
      { enabled: false, triggerType: 'keywords', triggerKeywords: ['hi'] },
    ]
    const res = await service.matchAutomationRules('Say hello', rules)
    expect(res.length).toBe(1)
  })
})<|MERGE_RESOLUTION|>--- conflicted
+++ resolved
@@ -58,10 +58,7 @@
     const reply = await service.generateReply({
       content: 'hi',
       senderName: 'Bob',
-<<<<<<< HEAD
-      creatorToneDescription: '',
-=======
->>>>>>> e58ce9ed
+      creatorToneDescription: '',
       temperature: 0.5,
       maxLength: 10,
       model: 'gpt-4',
@@ -78,10 +75,7 @@
     await service.generateReply({
       content: 'test',
       senderName: 'Bob',
-<<<<<<< HEAD
-      creatorToneDescription: '',
-=======
->>>>>>> e58ce9ed
+      creatorToneDescription: '',
       temperature: 0.5,
       maxLength: 10,
       flexProcessing: true,
@@ -103,10 +97,7 @@
     await service.generateReply({
       content: 'test',
       senderName: 'Bob',
-<<<<<<< HEAD
-      creatorToneDescription: '',
-=======
->>>>>>> e58ce9ed
+      creatorToneDescription: '',
       temperature: 0.5,
       maxLength: 10,
       model: 'gpt-3.5-turbo',
@@ -117,7 +108,6 @@
     expect(openaiCtor).toHaveBeenCalledWith(
       expect.objectContaining({ apiKey: 'sk-valid-env-key-123456' }),
     )
-<<<<<<< HEAD
   })
 
   it('builds system prompt from persona config', async () => {
@@ -195,8 +185,6 @@
         ],
       }),
     )
-=======
->>>>>>> e58ce9ed
   })
 
   it('classifyIntent parses response', async () => {
