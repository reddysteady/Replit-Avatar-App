--- conflicted
+++ resolved
@@ -245,15 +245,9 @@
 - [Codex][Fixed] Database status check typing errors.
 - [Codex][Fixed] AvatarSettings shows server error message on save failure.
 - [Codex][Fixed] Database status endpoint typings for type-check.
-
-## 2025-06-17
-
-<<<<<<< HEAD
-- [Codex][Added] Chip component displays selected topics in
-  PrivacyPersonalityForm.
 - [Codex][Changed] Allowed and restricted topics now show removable chips below
   inputs.
-=======
 - [Codex][Changed] PrivacyPersonalityForm now stores presets in state so saved
   style tags and topics display after reloading.
->>>>>>> 6b9c67a7
+- [Codex][Added] Chip component displays selected topics in
+  PrivacyPersonalityForm.