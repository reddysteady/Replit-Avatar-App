<!-- CHANGELOG.md -->

Follow the instructions in [Changelog Guide](CHANGELOG_GUIDE.md) to update this CHANGLOG.md file.

## 2025-06-07

- [Added] Created `CHANGELOG.md` and added contribution instructions to `README.md`.
- [Fixed] Missing `parentMessageId` from in-memory storage caused replies to show as top-level messages.
- [Fixed] Implemented thread support in `MemStorage` so replies nest correctly when using in-memory mode.
- [Fixed] Missing `parentMessageId` from in-memory storage caused replies to show as top-level messages.
- [Added] GitHub Actions workflow running TypeScript and test checks.
- [Changed] Instagram credentials now read from environment variables.
- [Fixed] Implemented thread support in `MemStorage` so replies nest correctly when using in-memory mode.
- [Changed] Reply endpoint switched to `/api/${source}/reply` and payload now includes `messageId`.
- [Fixed] Messages with parentMessageId of 0 are now stored as null; client sends null for new parent messages.
- [Fixed] `ConversationThread` mutation now accepts `parentMessageId: number | null`.

## 2025-06-08

- [Added] `npm test` now runs a pretest script that installs dependencies if `vitest` is missing.
- [Added] README notes that `npm install` must be run so the `vitest` runner is available.
- [Codex][Added] Orange avatar ring for high intent conversations in `ThreadRow` and `ConversationThread`.
- [Codex][Added] Gated client logger and removed legacy ConversationThread files.
- [Codex][Changed] Updated conversation chip styling in `ThreadRow.tsx` to use a grayscale palette.
- [Codex][Fixed] Serialized objects in `ConversationThread.tsx` when logging to avoid TypeScript errors.
- [Codex][Added] Sample conversation data for UI testing with high-intent flag.
- [Codex][Fixed] Converted object logging calls in ConversationThread to strings for TypeScript compatibility.
- [Codex][Fixed] High-intent threads are now flagged correctly.
- [Codex][Fixed] UI now displays sample threads when no data is returned.
- [Codex][Added] Message and thread deletion with WhatsApp-style actions.

## 2025-06-09

- [Codex][Added] Faker-based message generation endpoints with tests and UI accordion tools.
- [Codex][Added] Message and thread deletion with WhatsApp-style actions.
- [Codex][Fixed] Deletion actions now immediately update the UI cache.
- [Codex][Changed] Conversation chips are lighter gray; selected threads now use a darker highlight.
- [Codex][Fixed] Selected thread styling broke due to missing `selected` prop in `ThreadRow`.
- [Codex][Fixed] `selected` defaults to `false` in `ThreadRow` to prevent runtime errors.
- [Codex][Fixed] Thread list messages now truncate within the container and show the full text on hover or long press.
- [Codex] [Fixed] Stopped auto-selecting the first thread after deletion so the conversation pane clears.
- [Codex][Fixed] Conversation list now shows the latest message with the sender's first name.
- [Codex][Fixed] Restored conversation chip rendering in `ThreadRow` and added unit test.
- [Codex][Fixed] Thread list now refreshes immediately after sending a reply so the left pane chip updates.
- [Codex][Fixed-3] Added `min-w-0` to `ThreadRow` container so conversation chips truncate correctly.
- [Codex][Added] Sidebar now includes a link to the Testing Tools page.
- [Replit Assistant][Changed] README now directs users to the Testing Tools page instead of the Messages page Tools accordion.
- [Codex][Changed] Tools menu restored to the main Messages interface for easier access.
- [Codex][Changed] Tools dropdown aligned with trigger using `right-0` so menu stays on screen.
- [Codex][Changed] "Generate For Thread" now uses a dropdown populated with thread names.
- [Codex][Changed] `/api/test/generate-for-user` now uses thread participant details and generates content referencing the participant.
- [Codex][Fixed] `/api/test/generate-for-user` returns messages with nested sender info so avatars display.
- [Codex][Added] Tools accordion on Messages page now includes refresh and webhook options.

## 2025-06-10

- [Codex] Added "Generate Reply" button in `ConversationThread` for AI-assisted replies.
- [Codex] Fixed Message deletion now fades out and doesn't scroll to the bottom.
- [Codex] [dded]"Generate Reply" button in `ConversationThread` for AI-assisted replies.
- [Codex] [Added] Settings page now includes a Flex processing toggle and backend honors the field in OpenAI requests.
- [Codex] [Changed] Desktop view now wraps long message text instead of truncating it.
- [Codex] [Changed] Conversation thread now aligns outbound messages to the right and removes avatars for a WhatsApp-style view.
- [Codex] [Added] Composer "Generate Reply" button populates the message input.
- [Codex] [Changed-4] Dropdown menu now shows a grey chevron icon and only a Delete option.
- [Codex][Removed] Vertical thread lines from conversation and reply UI.
- [Codex][Fixed] Query invalidation keys now match `useMessages` so batch message generation refreshes all pages.
- [Codex] Generate Reply buttons now use a robot icon with a blue background.
- [Codex][Changed] "Updated bullet format examples in README.md, AGENTS.md, and CHANGELOG.md."
- [Codex][Changed] "Fixed spacing after agent name in README and CHANGELOG examples."
- [Codex] Clarified README changelog instructions and agent guidelines for missing date sections.
- [Codex] `/api/test/generate-for-user` accepts a `content` body so admins can send custom messages from the Tools menu.
- [Codex][Fixed] `/api/test/generate-for-user` now correctly uses the `content` body when provided.

## 2025-06-11

- [Codex][Added] TypeScript and ESLint build scripts.
- [Codex][Changed] Fixed lint/type-check errors across src.
- [Codex][Fixed] Mobile conversation view no longer shows filter dropdown.
- [Codex][Added] `ChatHeader` component mimics WhatsApp chat header with back button and avatar.
- [Codex][Added] Sidebar link and new route for Privacy Policy page.
- [Codex][Changed] `/api/threads/:id/generate-reply` now generates dynamic replies using user settings.
- [Codex][Changed] AI Model setting now determines which OpenAI model is used for replies.
- [Codex][Added] Unit test confirms custom model is passed to the OpenAI API.
- [Codex][Fixed] Generate Reply now returns OpenAI content.
- [Codex][Fixed-2] Load env early in AI service so replies use OpenAI.
- [Codex][Added] OPENAI_API_KEY example variable.
- [Codex][Fixed-3] AI service now falls back to stored OpenAI tokens when env key is missing.
- [Codex][Changed-4] Warn when OpenAI API key missing and log updates to /api/settings.
  [Codex][Fixed-4] generateAiReply now checks response.ok and logs server errors.
  [Codex][Changed] AI service prefers stored OpenAI token over environment variable.

## 2025-06-12

- [Codex][Changed] Removed manual dotenv parser from AI service.
- [Codex][Fixed] AI reply generation errors now show detailed messages.
- [Codex][Fixed] generateReply correctly accesses keySource across error handling.
- [Codex][Removed] Mobile long press to expand messages.
[Codex][Changed] Mobile chat header now includes menu icon and sits at page top.
[Codex][Changed] ChatHeader only appears in conversation view; thread list restored MobileHeader.
[Codex][Changed] Burger menu items now use minimal text styles.
[Codex][Changed] Burger menu padding trimmed and icons added for thread actions.
- [Codex][Changed] Mobile conversation view now uses `ChatHeader` for WhatsApp-style back navigation.
- [Codex][Removed] Removed page header so `ChatHeader` sits at top.
- [Codex][Changed] Burger menu opens as overlay panel with grouped tools.
- [Codex][Fixed] Restored desktop header with page title, tools, and filter menu.
[Codex][Changed] ChatHeader displayed on mobile conversation view only.
- [Codex][Added] DEBUG_AI logs around batch message generation for troubleshooting.
- [Codex][Added] `/api/content/search` endpoint for embedding-based content lookup.
- [Codex][Added] Migration adds PGVector extension and `content_items` table.
<<<<<<< HEAD
- [Codex][Fixed] ChatHeader now shows on mobile when selecting a thread.

## 2025-06-13
=======
- [Codex][Added] Documented DATABASE_URL, OPENAI_API_KEY, and other server environment variables in README.
- [Codex][Added] /api/content/search endpoint and ranking tests.
>>>>>>> 64caf878
- [Codex][Added] Content item storage and vector search.<|MERGE_RESOLUTION|>--- conflicted
+++ resolved
@@ -107,12 +107,7 @@
 - [Codex][Added] DEBUG_AI logs around batch message generation for troubleshooting.
 - [Codex][Added] `/api/content/search` endpoint for embedding-based content lookup.
 - [Codex][Added] Migration adds PGVector extension and `content_items` table.
-<<<<<<< HEAD
 - [Codex][Fixed] ChatHeader now shows on mobile when selecting a thread.
-
-## 2025-06-13
-=======
 - [Codex][Added] Documented DATABASE_URL, OPENAI_API_KEY, and other server environment variables in README.
 - [Codex][Added] /api/content/search endpoint and ranking tests.
->>>>>>> 64caf878
 - [Codex][Added] Content item storage and vector search.